--- conflicted
+++ resolved
@@ -17,12 +17,5 @@
 export * from './middleware/auth-middleware.js';
 export * from './utils/password-utils.js';
 export * from './utils/jwt-utils.js';
-<<<<<<< HEAD
-
-// Compliance validation
-export * from './compliance/types/index.js';
-export * from './compliance/base-validator.js';
-=======
 export * from './sync/index.js';
-export * from './demo/index.js';
->>>>>>> c75a45b1
+export * from './demo/index.js';