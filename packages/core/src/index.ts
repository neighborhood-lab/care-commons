--- conflicted
+++ resolved
@@ -17,8 +17,5 @@
 export * from './middleware/auth-middleware.js';
 export * from './utils/password-utils.js';
 export * from './utils/jwt-utils.js';
-<<<<<<< HEAD
 export * from './sync/index.js';
-=======
-export * from './demo/index.js';
->>>>>>> 1c196536
+export * from './demo/index.js';