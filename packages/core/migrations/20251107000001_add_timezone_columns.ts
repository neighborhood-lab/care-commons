import type { Knex } from 'knex';

/**
 * Migration: Add Timezone Columns
 * 
 * Adds timezone support to key tables for proper timestamp handling:
 * - users table: timezone preference for user-specific scheduling
 * - organizations table: default timezone for organization-wide operations
 * - branches table: timezone for branch-specific scheduling
 * - clients table: timezone for client visit scheduling
 * - caregivers table: timezone for caregiver scheduling
 * 
 * This ensures proper handling of scheduling across different timezones
 * and prevents confusion with visit times and EVV compliance.
 */
export async function up(knex: Knex): Promise<void> {
  // Add timezone column to users table
  await knex.schema.alterTable('users', (table) => {
<<<<<<< HEAD
    table.string('timezone', 50).defaultTo('America/Chicago');
    table.check(`timezone IN ('America/New_York', 'America/Chicago', 'America/Denver', 'America/Los_Angeles', 'UTC', 'America/Anchorage', 'America/Honolulu', 'US/Eastern', 'US/Central', 'US/Mountain', 'US/Pacific') OR timezone ~ '^[A-Za-z_]+/[A-Za-z_]+$'`, {}, 'chk_users_timezone_valid');
=======
    table.string('timezone', 50).defaultTo('UTC');
    table.check(`timezone IN ('America/New_York', 'America/Chicago', 'America/Denver', 'America/Los_Angeles', 'UTC', 'America/Anchorage', 'America/Honolulu', 'US/Eastern', 'US/Central', 'US/Mountain', 'US/Pacific') OR timezone ~ '^[A-Za-z_]+/[A-Za-z_]+$'`);
>>>>>>> 42585c8c
  });

  // Add timezone column to organizations table
  await knex.schema.alterTable('organizations', (table) => {
<<<<<<< HEAD
    table.string('timezone', 50).notNullable().defaultTo('America/Chicago');
    table.check(`timezone IN ('America/New_York', 'America/Chicago', 'America/Denver', 'America/Los_Angeles', 'UTC', 'America/Anchorage', 'America/Honolulu', 'US/Eastern', 'US/Central', 'US/Mountain', 'US/Pacific') OR timezone ~ '^[A-Za-z_]+/[A-Za-z_]+$'`, {}, 'chk_organizations_timezone_valid');
=======
    table.string('timezone', 50).notNullable().defaultTo('UTC');
    table.check(`timezone IN ('America/New_York', 'America/Chicago', 'America/Denver', 'America/Los_Angeles', 'UTC', 'America/Anchorage', 'America/Honolulu', 'US/Eastern', 'US/Central', 'US/Mountain', 'US/Pacific') OR timezone ~ '^[A-Za-z_]+/[A-Za-z_]+$'`);
>>>>>>> 42585c8c
  });

  // Add timezone column to branches table
  await knex.schema.alterTable('branches', (table) => {
<<<<<<< HEAD
    table.string('timezone', 50).notNullable().defaultTo('America/Chicago');
    table.check(`timezone IN ('America/New_York', 'America/Chicago', 'America/Denver', 'America/Los_Angeles', 'UTC', 'America/Anchorage', 'America/Honolulu', 'US/Eastern', 'US/Central', 'US/Mountain', 'US/Pacific') OR timezone ~ '^[A-Za-z_]+/[A-Za-z_]+$'`, {}, 'chk_branches_timezone_valid');
=======
    table.string('timezone', 50).notNullable().defaultTo('UTC');
    table.check(`timezone IN ('America/New_York', 'America/Chicago', 'America/Denver', 'America/Los_Angeles', 'UTC', 'America/Anchorage', 'America/Honolulu', 'US/Eastern', 'US/Central', 'US/Mountain', 'US/Pacific') OR timezone ~ '^[A-Za-z_]+/[A-Za-z_]+$'`);
>>>>>>> 42585c8c
  });

  // Add timezone column to clients table
  await knex.schema.alterTable('clients', (table) => {
<<<<<<< HEAD
    table.string('timezone', 50).notNullable().defaultTo('America/Chicago');
    table.check(`timezone IN ('America/New_York', 'America/Chicago', 'America/Denver', 'America/Los_Angeles', 'UTC', 'America/Anchorage', 'America/Honolulu', 'US/Eastern', 'US/Central', 'US/Mountain', 'US/Pacific') OR timezone ~ '^[A-Za-z_]+/[A-Za-z_]+$'`, {}, 'chk_clients_timezone_valid');
=======
    table.string('timezone', 50).notNullable().defaultTo('UTC');
    table.check(`timezone IN ('America/New_York', 'America/Chicago', 'America/Denver', 'America/Los_Angeles', 'UTC', 'America/Anchorage', 'America/Honolulu', 'US/Eastern', 'US/Central', 'US/Mountain', 'US/Pacific') OR timezone ~ '^[A-Za-z_]+/[A-Za-z_]+$'`);
>>>>>>> 42585c8c
  });

  // Add timezone column to caregivers table
  await knex.schema.alterTable('caregivers', (table) => {
<<<<<<< HEAD
    table.string('timezone', 50).notNullable().defaultTo('America/Chicago');
    table.check(`timezone IN ('America/New_York', 'America/Chicago', 'America/Denver', 'America/Los_Angeles', 'UTC', 'America/Anchorage', 'America/Honolulu', 'US/Eastern', 'US/Central', 'US/Mountain', 'US/Pacific') OR timezone ~ '^[A-Za-z_]+/[A-Za-z_]+$'`, {}, 'chk_caregivers_timezone_valid');
=======
    table.string('timezone', 50).notNullable().defaultTo('UTC');
    table.check(`timezone IN ('America/New_York', 'America/Chicago', 'America/Denver', 'America/Los_Angeles', 'UTC', 'America/Anchorage', 'America/Honolulu', 'US/Eastern', 'US/Central', 'US/Mountain', 'US/Pacific') OR timezone ~ '^[A-Za-z_]+/[A-Za-z_]+$'`);
>>>>>>> 42585c8c
  });

  // Add indexes for timezone queries
  await knex.raw('CREATE INDEX IF NOT EXISTS idx_users_timezone ON users(timezone)');
  await knex.raw('CREATE INDEX IF NOT EXISTS idx_organizations_timezone ON organizations(timezone)');
  await knex.raw('CREATE INDEX IF NOT EXISTS idx_branches_timezone ON branches(timezone)');
  await knex.raw('CREATE INDEX IF NOT EXISTS idx_clients_timezone ON clients(timezone)');
  await knex.raw('CREATE INDEX IF NOT EXISTS idx_caregivers_timezone ON caregivers(timezone)');

  // Add comments for documentation
  await knex.raw("COMMENT ON COLUMN users.timezone IS 'User timezone preference for scheduling and display'");
  await knex.raw("COMMENT ON COLUMN organizations.timezone IS 'Organization default timezone for operations'");
  await knex.raw("COMMENT ON COLUMN branches.timezone IS 'Branch timezone for local scheduling'");
  await knex.raw("COMMENT ON COLUMN clients.timezone IS 'Client timezone for visit scheduling'");
  await knex.raw("COMMENT ON COLUMN caregivers.timezone IS 'Caregiver timezone for scheduling and availability'");

  // Update existing visits that don't have timezone set to use client's timezone
  // Note: visits table already has timezone column from previous migration
  await knex.raw(`
    UPDATE visits v
    SET timezone = COALESCE(c.timezone, 'America/Chicago')
    FROM clients c
    WHERE v.client_id = c.id
    AND v.timezone = 'America/New_York'
  `);
}

export async function down(knex: Knex): Promise<void> {
  // Drop indexes
  await knex.raw('DROP INDEX IF EXISTS idx_users_timezone');
  await knex.raw('DROP INDEX IF EXISTS idx_organizations_timezone');
  await knex.raw('DROP INDEX IF EXISTS idx_branches_timezone');
  await knex.raw('DROP INDEX IF EXISTS idx_clients_timezone');
  await knex.raw('DROP INDEX IF EXISTS idx_caregivers_timezone');

  // Drop timezone columns (in reverse order)
  await knex.schema.alterTable('caregivers', (table) => {
    table.dropColumn('timezone');
  });

  await knex.schema.alterTable('clients', (table) => {
    table.dropColumn('timezone');
  });

  await knex.schema.alterTable('branches', (table) => {
    table.dropColumn('timezone');
  });

  await knex.schema.alterTable('organizations', (table) => {
    table.dropColumn('timezone');
  });

  await knex.schema.alterTable('users', (table) => {
    table.dropColumn('timezone');
  });
}<|MERGE_RESOLUTION|>--- conflicted
+++ resolved
@@ -16,57 +16,32 @@
 export async function up(knex: Knex): Promise<void> {
   // Add timezone column to users table
   await knex.schema.alterTable('users', (table) => {
-<<<<<<< HEAD
-    table.string('timezone', 50).defaultTo('America/Chicago');
-    table.check(`timezone IN ('America/New_York', 'America/Chicago', 'America/Denver', 'America/Los_Angeles', 'UTC', 'America/Anchorage', 'America/Honolulu', 'US/Eastern', 'US/Central', 'US/Mountain', 'US/Pacific') OR timezone ~ '^[A-Za-z_]+/[A-Za-z_]+$'`, {}, 'chk_users_timezone_valid');
-=======
     table.string('timezone', 50).defaultTo('UTC');
     table.check(`timezone IN ('America/New_York', 'America/Chicago', 'America/Denver', 'America/Los_Angeles', 'UTC', 'America/Anchorage', 'America/Honolulu', 'US/Eastern', 'US/Central', 'US/Mountain', 'US/Pacific') OR timezone ~ '^[A-Za-z_]+/[A-Za-z_]+$'`);
->>>>>>> 42585c8c
   });
 
   // Add timezone column to organizations table
   await knex.schema.alterTable('organizations', (table) => {
-<<<<<<< HEAD
-    table.string('timezone', 50).notNullable().defaultTo('America/Chicago');
-    table.check(`timezone IN ('America/New_York', 'America/Chicago', 'America/Denver', 'America/Los_Angeles', 'UTC', 'America/Anchorage', 'America/Honolulu', 'US/Eastern', 'US/Central', 'US/Mountain', 'US/Pacific') OR timezone ~ '^[A-Za-z_]+/[A-Za-z_]+$'`, {}, 'chk_organizations_timezone_valid');
-=======
     table.string('timezone', 50).notNullable().defaultTo('UTC');
     table.check(`timezone IN ('America/New_York', 'America/Chicago', 'America/Denver', 'America/Los_Angeles', 'UTC', 'America/Anchorage', 'America/Honolulu', 'US/Eastern', 'US/Central', 'US/Mountain', 'US/Pacific') OR timezone ~ '^[A-Za-z_]+/[A-Za-z_]+$'`);
->>>>>>> 42585c8c
   });
 
   // Add timezone column to branches table
   await knex.schema.alterTable('branches', (table) => {
-<<<<<<< HEAD
-    table.string('timezone', 50).notNullable().defaultTo('America/Chicago');
-    table.check(`timezone IN ('America/New_York', 'America/Chicago', 'America/Denver', 'America/Los_Angeles', 'UTC', 'America/Anchorage', 'America/Honolulu', 'US/Eastern', 'US/Central', 'US/Mountain', 'US/Pacific') OR timezone ~ '^[A-Za-z_]+/[A-Za-z_]+$'`, {}, 'chk_branches_timezone_valid');
-=======
     table.string('timezone', 50).notNullable().defaultTo('UTC');
     table.check(`timezone IN ('America/New_York', 'America/Chicago', 'America/Denver', 'America/Los_Angeles', 'UTC', 'America/Anchorage', 'America/Honolulu', 'US/Eastern', 'US/Central', 'US/Mountain', 'US/Pacific') OR timezone ~ '^[A-Za-z_]+/[A-Za-z_]+$'`);
->>>>>>> 42585c8c
   });
 
   // Add timezone column to clients table
   await knex.schema.alterTable('clients', (table) => {
-<<<<<<< HEAD
-    table.string('timezone', 50).notNullable().defaultTo('America/Chicago');
-    table.check(`timezone IN ('America/New_York', 'America/Chicago', 'America/Denver', 'America/Los_Angeles', 'UTC', 'America/Anchorage', 'America/Honolulu', 'US/Eastern', 'US/Central', 'US/Mountain', 'US/Pacific') OR timezone ~ '^[A-Za-z_]+/[A-Za-z_]+$'`, {}, 'chk_clients_timezone_valid');
-=======
     table.string('timezone', 50).notNullable().defaultTo('UTC');
     table.check(`timezone IN ('America/New_York', 'America/Chicago', 'America/Denver', 'America/Los_Angeles', 'UTC', 'America/Anchorage', 'America/Honolulu', 'US/Eastern', 'US/Central', 'US/Mountain', 'US/Pacific') OR timezone ~ '^[A-Za-z_]+/[A-Za-z_]+$'`);
->>>>>>> 42585c8c
   });
 
   // Add timezone column to caregivers table
   await knex.schema.alterTable('caregivers', (table) => {
-<<<<<<< HEAD
-    table.string('timezone', 50).notNullable().defaultTo('America/Chicago');
-    table.check(`timezone IN ('America/New_York', 'America/Chicago', 'America/Denver', 'America/Los_Angeles', 'UTC', 'America/Anchorage', 'America/Honolulu', 'US/Eastern', 'US/Central', 'US/Mountain', 'US/Pacific') OR timezone ~ '^[A-Za-z_]+/[A-Za-z_]+$'`, {}, 'chk_caregivers_timezone_valid');
-=======
     table.string('timezone', 50).notNullable().defaultTo('UTC');
     table.check(`timezone IN ('America/New_York', 'America/Chicago', 'America/Denver', 'America/Los_Angeles', 'UTC', 'America/Anchorage', 'America/Honolulu', 'US/Eastern', 'US/Central', 'US/Mountain', 'US/Pacific') OR timezone ~ '^[A-Za-z_]+/[A-Za-z_]+$'`);
->>>>>>> 42585c8c
   });
 
   // Add indexes for timezone queries
@@ -87,7 +62,7 @@
   // Note: visits table already has timezone column from previous migration
   await knex.raw(`
     UPDATE visits v
-    SET timezone = COALESCE(c.timezone, 'America/Chicago')
+    SET timezone = COALESCE(c.timezone, 'UTC')
     FROM clients c
     WHERE v.client_id = c.id
     AND v.timezone = 'America/New_York'
