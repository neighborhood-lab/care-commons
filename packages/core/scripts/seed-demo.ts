--- conflicted
+++ resolved
@@ -532,11 +532,7 @@
   const emailLastName = lastName.normalize('NFD').replace(/[\u0300-\u036f]/g, '');
   const email = faker.internet.email({ firstName: emailFirstName, lastName: emailLastName }).toLowerCase();
 
-<<<<<<< HEAD
-  // Emergency contact (often family member with same last name, opposite gender)
-=======
   // Emergency contact (often family member with same last name)
->>>>>>> 945dea20
   const emergencyFirstName = randomElement(
     gender === 'MALE'
       ? [...TEXAS_NAMES.anglo.firstNames.female]
@@ -814,12 +810,8 @@
             lat: clientCoordinates.lat + faker.number.float({ min: -0.0001, max: 0.0001, fractionDigits: 6 }),
             lng: clientCoordinates.lng + faker.number.float({ min: -0.0001, max: 0.0001, fractionDigits: 6 }),
           };
-<<<<<<< HEAD
-          // evvClockOutGPS stays null (already initialized) - Missing clock-out
-=======
           // eslint-disable-next-line sonarjs/no-redundant-assignments
           evvClockOutGPS = null; // Missing clock-out (explicit for clarity)
->>>>>>> 945dea20
           evvVerificationMethod = 'BIOMETRIC';
           notes = 'All ADLs completed. (Note: Missed clock-out - coordinator follow-up required)';
         } else {
@@ -2383,20 +2375,12 @@
         : '0';
 
       // Calculate geographic distribution
-<<<<<<< HEAD
-      const clientCountsByCity = clients.reduce((acc, c) => {
-=======
       const clientsByCityCount = clients.reduce((acc, c) => {
->>>>>>> 945dea20
         acc[c.city] = (acc[c.city] || 0) + 1;
         return acc;
       }, {} as Record<string, number>);
 
-<<<<<<< HEAD
-      const caregiverCountsByCity = caregivers.reduce((acc, c) => {
-=======
       const caregiversByCityCount = caregivers.reduce((acc, c) => {
->>>>>>> 945dea20
         acc[c.city] = (acc[c.city] || 0) + 1;
         return acc;
       }, {} as Record<string, number>);
@@ -2420,19 +2404,11 @@
       console.log('═══════════════════════════════════════════════════════════════');
       console.log('\n🏙️  Geographic Distribution (Texas Cities):');
       console.log('   Clients:');
-<<<<<<< HEAD
-      Object.entries(clientCountsByCity).sort((a, b) => b[1] - a[1]).forEach(([city, count]) => {
-        console.log(`     - ${city}: ${count} clients`);
-      });
-      console.log('   Caregivers:');
-      Object.entries(caregiverCountsByCity).sort((a, b) => b[1] - a[1]).forEach(([city, count]) => {
-=======
       Object.entries(clientsByCityCount).sort((a, b) => b[1] - a[1]).forEach(([city, count]) => {
         console.log(`     - ${city}: ${count} clients`);
       });
       console.log('   Caregivers:');
       Object.entries(caregiversByCityCount).sort((a, b) => b[1] - a[1]).forEach(([city, count]) => {
->>>>>>> 945dea20
         console.log(`     - ${city}: ${count} caregivers`);
       });
       console.log('═══════════════════════════════════════════════════════════════');
