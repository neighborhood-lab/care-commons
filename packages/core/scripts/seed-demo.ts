--- conflicted
+++ resolved
@@ -440,7 +440,7 @@
 }
 
 // Helper to generate realistic Texas address
-function generateTexasAddress(location: typeof TEXAS_LOCATIONS[number]): {
+function generateTexasAddress(location: typeof TEXAS_LOCATIONS[0]): {
   street: string;
   city: string;
   zipCode: string;
@@ -750,12 +750,12 @@
   }
 
   let status = 'SCHEDULED';
-  let actualStart: Date | null = null;
-  let actualEnd: Date | null = null;
-  let evvClockInGPS: { lat: number; lng: number } | null = null;
-  let evvClockOutGPS: { lat: number; lng: number } | null = null;
-  let evvVerificationMethod: 'BIOMETRIC' | 'GPS' | 'PHONE' | null = null;
-  let notes: string | null = null;
+  let actualStart = null;
+  let actualEnd = null;
+  let evvClockInGPS = null;
+  let evvClockOutGPS = null;
+  let evvVerificationMethod = null;
+  let notes = null;
 
   // Past visits are completed
   if (dayOffset < 0) {
@@ -810,12 +810,8 @@
             lat: clientCoordinates.lat + faker.number.float({ min: -0.0001, max: 0.0001, fractionDigits: 6 }),
             lng: clientCoordinates.lng + faker.number.float({ min: -0.0001, max: 0.0001, fractionDigits: 6 }),
           };
-<<<<<<< HEAD
-          // evvClockOutGPS intentionally left as null (already initialized to null)
-=======
           // eslint-disable-next-line sonarjs/no-redundant-assignments
           evvClockOutGPS = null; // Missing clock-out (explicit for clarity)
->>>>>>> a485565e
           evvVerificationMethod = 'BIOMETRIC';
           notes = 'All ADLs completed. (Note: Missed clock-out - coordinator follow-up required)';
         } else {
@@ -1425,7 +1421,7 @@
             Math.round((new Date(visit.scheduledEnd).getTime() - new Date(visit.scheduledStart).getTime()) / 60000), // scheduled_duration in minutes
             visit.actualStart, // actual_start_time
             visit.actualEnd, // actual_end_time
-            visit.actualEnd && visit.actualStart ? Math.round((new Date(visit.actualEnd).getTime() - new Date(visit.actualStart).getTime()) / 60000) : null, // actual_duration
+            visit.actualEnd ? Math.round((new Date(visit.actualEnd).getTime() - new Date(visit.actualStart).getTime()) / 60000) : null, // actual_duration
             JSON.stringify({ type: 'HOME', line1: '123 Main St', city: 'Anytown', state: 'CA', postalCode: '12345', country: 'US' }), // address (placeholder)
             visit.status,
             visit.notes,
@@ -1986,7 +1982,7 @@
 
       console.log(`📅 Creating visits for Gertrude...`);
 
-      const gertrudeVisits: Array<{ id: string; caregiverId: string; scheduledStart: Date; scheduledEnd?: Date; actualStart?: Date; actualEnd?: Date; status: string }> = [];
+      const gertrudeVisits = [];
 
       // Create 3 visits today
       for (let i = 0; i < 3; i++) {
@@ -2379,20 +2375,12 @@
         : '0';
 
       // Calculate geographic distribution
-<<<<<<< HEAD
-      const clientCityDistribution = clients.reduce((acc, c) => {
-=======
       const clientsByCityCount = clients.reduce((acc, c) => {
->>>>>>> a485565e
         acc[c.city] = (acc[c.city] || 0) + 1;
         return acc;
       }, {} as Record<string, number>);
 
-<<<<<<< HEAD
-      const caregiverCityDistribution = caregivers.reduce((acc, c) => {
-=======
       const caregiversByCityCount = caregivers.reduce((acc, c) => {
->>>>>>> a485565e
         acc[c.city] = (acc[c.city] || 0) + 1;
         return acc;
       }, {} as Record<string, number>);
@@ -2416,19 +2404,11 @@
       console.log('═══════════════════════════════════════════════════════════════');
       console.log('\n🏙️  Geographic Distribution (Texas Cities):');
       console.log('   Clients:');
-<<<<<<< HEAD
-      Object.entries(clientCityDistribution).sort((a, b) => b[1] - a[1]).forEach(([city, count]) => {
-        console.log(`     - ${city}: ${count} clients`);
-      });
-      console.log('   Caregivers:');
-      Object.entries(caregiverCityDistribution).sort((a, b) => b[1] - a[1]).forEach(([city, count]) => {
-=======
       Object.entries(clientsByCityCount).sort((a, b) => b[1] - a[1]).forEach(([city, count]) => {
         console.log(`     - ${city}: ${count} clients`);
       });
       console.log('   Caregivers:');
       Object.entries(caregiversByCityCount).sort((a, b) => b[1] - a[1]).forEach(([city, count]) => {
->>>>>>> a485565e
         console.log(`     - ${city}: ${count} caregivers`);
       });
       console.log('═══════════════════════════════════════════════════════════════');
