/**
 * Demo Database Seeding Script
 *
 * Seeds comprehensive realistic demo data for TEXAS ONLY with rich personas:
 * - 5 login personas (Admin, Coordinator, Caregiver, Nurse, Family)
 * - 12 clients (all Texas addresses - Austin, Houston, Dallas, San Antonio)
 * - 8 caregivers (including Sarah Chen from caregiver persona)
 * - 50 visits (past, present, future) with full EVV data
 * - 10 care plans with tasks and goals
 * - 5 family members (including Emily Johnson)
 * - Billing and invoicing data
 * - Complete workflow demonstrations
 *
 * This is THE comprehensive demo - consolidated to Texas for coherent relationships.
 *
 * Usage: npm run db:seed:demo
 *
 * PREREQUISITE: Run `npm run db:seed` first to create org, branch, and admin user.
 */

import { config as dotenvConfig } from "dotenv";
import { v4 as uuidv4 } from 'uuid';
import { faker } from '@faker-js/faker';
import { Database, DatabaseConfig } from '../src/db/connection.js';
import { Pool, PoolClient } from 'pg';
import { PasswordUtils } from '../src/utils/password-utils.js';

dotenvConfig({ path: '.env', quiet: true });

// ═══════════════════════════════════════════════════════════════════════════
// CONFIGURATION
// ═══════════════════════════════════════════════════════════════════════════

const SEED_CONFIG = {
  clients: 12,        // All in Texas (Austin, Houston, Dallas, San Antonio)
  caregivers: 8,      // Including Sarah Chen persona
  visits: 50,         // Distributed across clients with proper relationships
  carePlans: 10,      // ~83% of clients have care plans
  familyMembers: 5,   // Including Emily Johnson persona
};

// Texas cities for realistic addresses
const TEXAS_CITIES = [
  { name: 'Austin', zipPrefix: '787' },
  { name: 'Houston', zipPrefix: '770' },
  { name: 'Dallas', zipPrefix: '752' },
  { name: 'San Antonio', zipPrefix: '782' },
] as const;

// Texas phone area codes
const TEXAS_AREA_CODES = ['512', '210', '713', '214', '817', '469', '281', '832'] as const;

// 5 Demo Personas (all Texas-based)
interface DemoPersona {
  email: string;
  password: string;
  firstName: string;
  lastName: string;
  roles: string[];
  permissions: string[];
  description: string;
}

const DEMO_PERSONAS: DemoPersona[] = [
  {
    email: 'admin@tx.carecommons.example',
    password: 'Demo123!',
    firstName: 'Maria',
    lastName: 'Rodriguez',
    roles: ['SUPER_ADMIN'],
    permissions: [
      'organizations:*', 'users:*', 'clients:*', 'caregivers:*',
      'visits:*', 'schedules:*', 'care-plans:*', 'tasks:*', 'billing:*',
      'reports:*', 'settings:*'
    ],
    description: 'Administrator - Full system access'
  },
  {
    email: 'coordinator@tx.carecommons.example',
    password: 'Demo123!',
    firstName: 'James',
    lastName: 'Thompson',
    roles: ['COORDINATOR', 'SCHEDULER'],
    permissions: [
      'clients:create', 'clients:read', 'clients:update',
      'caregivers:read', 'caregivers:assign',
      'visits:create', 'visits:read', 'visits:update', 'visits:delete',
      'schedules:create', 'schedules:read', 'schedules:update', 'schedules:delete',
      'care-plans:create', 'care-plans:read', 'care-plans:update',
      'tasks:create', 'tasks:read', 'tasks:update',
      'reports:read', 'reports:generate'
    ],
    description: 'Care Coordinator - Schedules visits, assigns caregivers'
  },
  {
    email: 'caregiver@tx.carecommons.example',
    password: 'Demo123!',
    firstName: 'Sarah',
    lastName: 'Chen',
    roles: ['CAREGIVER'],
    permissions: [
      'clients:read', 'visits:read', 'visits:clock-in', 'visits:clock-out',
      'visits:update', 'care-plans:read', 'tasks:read', 'tasks:update'
<<<<<<< HEAD
    ]
  },
  {
    value: 'FAMILY',
    label: 'Family Member',
    roles: ['FAMILY'],
    permissions: [
      'clients:read', 'visits:read', 'care-plans:read', 'tasks:read', 'schedules:read',
      'family-portal:view', 'notifications:view', 'messages:view', 'messages:write',
      'activity-feed:view'
    ]
=======
    ],
    description: 'Caregiver - Provides direct care, clocks in/out'
>>>>>>> d0813222
  },
  {
    email: 'nurse@tx.carecommons.example',
    password: 'Demo123!',
    firstName: 'David',
    lastName: 'Williams',
    roles: ['NURSE', 'CLINICAL'],
    permissions: [
      'clients:read', 'clients:update', 'visits:read', 'visits:create',
      'visits:update', 'care-plans:create', 'care-plans:read',
      'care-plans:update', 'tasks:create', 'tasks:read', 'tasks:update',
      'medications:*', 'clinical:*'
    ],
    description: 'RN Clinical - Assessments, medication management'
  },
  {
    email: 'family@tx.carecommons.example',
    password: 'Demo123!',
    firstName: 'Emily',
    lastName: 'Johnson',
    roles: ['FAMILY'],
    permissions: [
      'clients:read', 'visits:read', 'care-plans:read', 'tasks:read', 'schedules:read'
    ],
    description: 'Family Member - Daughter of Margaret Johnson'
  }
];

// ═══════════════════════════════════════════════════════════════════════════
// HELPER FUNCTIONS
// ═══════════════════════════════════════════════════════════════════════════

// Set seed for reproducible data
faker.seed(2024);

function randomElement<T>(array: T[]): T {
  return array[Math.floor(Math.random() * array.length)];
}

function randomElements<T>(array: T[], count: number): T[] {
  const shuffled = [...array].sort(() => 0.5 - Math.random());
  return shuffled.slice(0, count);
}

function daysAgo(days: number): Date {
  const date = new Date();
  date.setDate(date.getDate() - days);
  return date;
}

function daysFromNow(days: number): Date {
  const date = new Date();
  date.setDate(date.getDate() + days);
  return date;
}

function _hoursAgo(hours: number): Date {
  const date = new Date();
  date.setHours(date.getHours() - hours);
  return date;
}

function _hoursFromNow(hours: number): Date {
  const date = new Date();
  date.setHours(date.getHours() + hours);
  return date;
}

function randomDateBetween(start: Date, end: Date): Date {
  return new Date(start.getTime() + Math.random() * (end.getTime() - start.getTime()));
}

// ═══════════════════════════════════════════════════════════════════════════
// DATA GENERATORS
// ═══════════════════════════════════════════════════════════════════════════

interface ClientData {
  id: string;
  organizationId: string;
  branchId: string;
  clientNumber: string;
  firstName: string;
  lastName: string;
  dateOfBirth: Date;
  gender: string;
  state: string;
  city: string;
  address: string;
  zipCode: string;
  phone: string;
  email: string;
  emergencyContactName: string;
  emergencyContactPhone: string;
  medicaidNumber: string | null;
  medicareNumber: string | null;
  diagnosis: string;
  mobilityLevel: string;
  careType: string;
  createdBy: string;
}

function generateClient(
  index: number,
  orgId: string,
  branchId: string,
  systemUserId: string
): ClientData {
  const firstName = faker.person.firstName();
  const lastName = faker.person.lastName();
  const gender = faker.helpers.arrayElement(['MALE', 'FEMALE', 'NON_BINARY']);

  // Generate age-appropriate date of birth (65-95 years old)
  const age = faker.number.int({ min: 65, max: 95 });
  const dob = new Date();
  dob.setFullYear(dob.getFullYear() - age);

  // Texas cities (evenly distributed)
  const cityData = TEXAS_CITIES[index % TEXAS_CITIES.length];
  const city = cityData.name;
  const zipCode = `${cityData.zipPrefix}${String(faker.number.int({ min: 10, max: 99 }))}`;

  // Texas phone area code
  const areaCode = randomElement(Array.from(TEXAS_AREA_CODES));
  const phone = `${areaCode}-555-${String(index).padStart(4, '0')}`;

  return {
    id: uuidv4(),
    organizationId: orgId,
    branchId,
    clientNumber: `CL-TX-${String(index).padStart(4, '0')}`,
    firstName,
    lastName,
    dateOfBirth: dob,
    gender,
    state: 'TX',
    city,
    address: faker.location.streetAddress(),
    zipCode,
    phone,
    email: faker.internet.email({ firstName, lastName }).toLowerCase(),
    emergencyContactName: faker.person.fullName(),
    emergencyContactPhone: `${areaCode}-555-${faker.string.numeric(4)}`,
    medicaidNumber: Math.random() > 0.3 ? `MC-TX-${faker.string.numeric(7)}` : null,
    medicareNumber: Math.random() > 0.4 ? `MCR${faker.string.numeric(9)}${randomElement(['A', 'B', 'C', 'D'])}` : null,
    diagnosis: randomElement<string>([
      'Alzheimer\'s Disease',
      'Parkinson\'s Disease',
      'Diabetes Type 2',
      'Heart Disease',
      'Stroke Recovery',
      'COPD',
      'Arthritis',
      'Post-Surgical Rehabilitation',
      'Dementia',
      'Hypertension',
    ]),
    mobilityLevel: randomElement(['INDEPENDENT', 'WALKER', 'WHEELCHAIR', 'BEDBOUND']),
    careType: randomElement(['PERSONAL_CARE', 'SKILLED_NURSING', 'COMPANION', 'RESPITE']),
    createdBy: systemUserId,
  };
}

interface CaregiverData {
  id: string;
  organizationId: string;
  branchId: string;
  employeeNumber: string;
  firstName: string;
  lastName: string;
  dateOfBirth: Date;
  gender: string;
  phone: string;
  email: string;
  address: string;
  city: string;
  state: string;
  zipCode: string;
  hireDate: Date;
  employmentType: string;
  hourlyRate: number;
  certifications: string[];
  specializations: string[];
  languages: string[];
  maxDriveDistance: number;
  createdBy: string;
}

function generateCaregiver(
  index: number,
  orgId: string,
  branchId: string,
  systemUserId: string,
  specificName?: { firstName: string; lastName: string }
): CaregiverData {
  // Use specific name if provided (for Sarah Chen persona), otherwise generate
  const firstName = specificName?.firstName ?? faker.person.firstName();
  const lastName = specificName?.lastName ?? faker.person.lastName();
  const gender = faker.helpers.arrayElement(['MALE', 'FEMALE', 'NON_BINARY']);

  const age = faker.number.int({ min: 22, max: 65 });
  const dob = new Date();
  dob.setFullYear(dob.getFullYear() - age);

  const hireDate = randomDateBetween(daysAgo(1095), daysAgo(30)); // Hired 1-3 years ago

  // Texas cities only
  const cityData = randomElement(Array.from(TEXAS_CITIES));
  const city = cityData.name;
  const zipCode = `${cityData.zipPrefix}${String(faker.number.int({ min: 10, max: 99 }))}`;

  const areaCode = randomElement(Array.from(TEXAS_AREA_CODES));

  const allCertifications = ['CNA', 'HHA', 'PCA', 'CPR', 'FIRST_AID', 'MEDICATION_AIDE'];
  const allSpecializations = [
    'ALZHEIMERS_CARE',
    'DEMENTIA_CARE',
    'DIABETIC_CARE',
    'WOUND_CARE',
    'MEDICATION_MANAGEMENT',
    'MOBILITY_ASSISTANCE',
    'POST_SURGICAL_CARE',
    'COMPANIONSHIP',
    'MEAL_PREPARATION',
  ];
  const allLanguages = ['English', 'Spanish', 'Mandarin', 'Vietnamese', 'Tagalog', 'French'];

  return {
    id: uuidv4(),
    organizationId: orgId,
    branchId,
    employeeNumber: `CG-${String(index).padStart(4, '0')}`,
    firstName,
    lastName,
    dateOfBirth: dob,
    gender,
    phone: `${areaCode}-${faker.string.numeric(3)}-${faker.string.numeric(4)}`,
    email: specificName
      ? faker.internet.email({ firstName, lastName }).toLowerCase()
      : faker.internet.email({ firstName, lastName }).toLowerCase(),
    address: faker.location.streetAddress(),
    city,
    state: 'TX',
    zipCode,
    hireDate,
    employmentType: randomElement(['FULL_TIME', 'PART_TIME', 'PER_DIEM']),
    hourlyRate: faker.number.float({ min: 18, max: 32, fractionDigits: 2 }),
    certifications: randomElements(allCertifications, faker.number.int({ min: 2, max: 4 })),
    specializations: randomElements(allSpecializations, faker.number.int({ min: 2, max: 5 })),
    languages: randomElements(allLanguages, faker.number.int({ min: 1, max: 2 })),
    maxDriveDistance: randomElement([10, 15, 20, 25, 30]),
    createdBy: systemUserId,
  };
}

interface VisitData {
  id: string;
  organizationId: string;
  branchId: string;
  clientId: string;
  caregiverId: string;
  scheduledStart: Date;
  scheduledEnd: Date;
  actualStart: Date | null;
  actualEnd: Date | null;
  status: string;
  visitType: string;
  notes: string | null;
  evvClockInGPS: { lat: number; lng: number } | null;
  evvClockOutGPS: { lat: number; lng: number } | null;
  evvVerificationMethod: string | null;
  createdBy: string;
}

function generateVisit(
  orgId: string,
  branchId: string,
  clientId: string,
  caregiverId: string,
  dayOffset: number,
  systemUserId: string
): VisitData {
  const scheduledStart = new Date();
  scheduledStart.setDate(scheduledStart.getDate() + dayOffset);
  scheduledStart.setHours(faker.number.int({ min: 7, max: 18 }), faker.number.int({ min: 0, max: 59 }), 0, 0);

  const duration = randomElement([2, 3, 4, 6, 8]); // hours
  const scheduledEnd = new Date(scheduledStart);
  scheduledEnd.setHours(scheduledEnd.getHours() + duration);

  // Ensure visit doesn't span midnight (cap at 23:59 same day)
  const maxEndTime = new Date(scheduledStart);
  maxEndTime.setHours(23, 59, 0, 0);
  if (scheduledEnd > maxEndTime) {
    scheduledEnd.setTime(maxEndTime.getTime());
  }
  
  let status = 'SCHEDULED';
  let actualStart = null;
  let actualEnd = null;
  let evvClockInGPS = null;
  let evvClockOutGPS = null;
  let evvVerificationMethod = null;
  let notes = null;
  
  // Past visits are completed
  if (dayOffset < 0) {
    status = randomElement(['COMPLETED', 'COMPLETED', 'COMPLETED', 'NO_SHOW_CLIENT', 'CANCELLED']);
    
    if (status === 'COMPLETED') {
      actualStart = new Date(scheduledStart);
      actualStart.setMinutes(actualStart.getMinutes() + faker.number.int({ min: -5, max: 5 }));
      
      actualEnd = new Date(scheduledEnd);
      actualEnd.setMinutes(actualEnd.getMinutes() + faker.number.int({ min: -10, max: 10 }));
      
      evvClockInGPS = {
        lat: faker.location.latitude(),
        lng: faker.location.longitude(),
      };
      evvClockOutGPS = {
        lat: evvClockInGPS.lat + faker.number.float({ min: -0.001, max: 0.001, fractionDigits: 6 }),
        lng: evvClockInGPS.lng + faker.number.float({ min: -0.001, max: 0.001, fractionDigits: 6 }),
      };
      evvVerificationMethod = randomElement(['BIOMETRIC', 'GPS', 'PHONE']);
      
      notes = randomElement([
        'Client in good spirits. All ADLs completed as planned.',
        'Assisted with morning routine. Client needed extra help with mobility.',
        'Medication administered on schedule. Vital signs normal.',
        'Completed all tasks. Client enjoyed conversation.',
        'Client refused shower today. Will try again tomorrow.',
        'Family member present during visit. Good interaction.',
      ]);
    }
  }
  
  // Today's visits might be in progress
  if (dayOffset === 0 && Math.random() > 0.7) {
    status = 'IN_PROGRESS';
    actualStart = new Date(scheduledStart);
    evvClockInGPS = {
      lat: faker.location.latitude(),
      lng: faker.location.longitude(),
    };
    evvVerificationMethod = 'BIOMETRIC';
  }
  
  return {
    id: uuidv4(),
    organizationId: orgId,
    branchId,
    clientId,
    caregiverId,
    scheduledStart,
    scheduledEnd,
    actualStart,
    actualEnd,
    status,
    visitType: randomElement(['REGULAR', 'INITIAL', 'RESPITE', 'SUPERVISION', 'ASSESSMENT']),
    notes,
    evvClockInGPS,
    evvClockOutGPS,
    evvVerificationMethod,
    createdBy: systemUserId,
  };
}

// ═══════════════════════════════════════════════════════════════════════════
// MAIN SEED FUNCTION
// ═══════════════════════════════════════════════════════════════════════════

async function seedDatabase() {
  console.log('🎭 Seeding demo data (all states, all roles, comprehensive)...\n');

  const env = process.env.NODE_ENV || 'development';
  const dbName = process.env.DB_NAME || 'care_commons';

  let db: Database | { transaction: (callback: (client: PoolClient) => Promise<void>) => Promise<void>; close: () => Promise<void> };

  // Use DATABASE_URL if provided (for CI/CD and production)
  if (process.env.DATABASE_URL) {
    console.log('📝 Using DATABASE_URL for seeding\n');
    
    const pool = new Pool({ connectionString: process.env.DATABASE_URL });
    
    db = {
      transaction: async (callback: (client: PoolClient) => Promise<void>) => {
        const client = await pool.connect();
        try {
          await client.query('BEGIN');
          await callback(client);
          await client.query('COMMIT');
        } catch (error) {
          await client.query('ROLLBACK');
          throw error;
        } finally {
          client.release();
        }
      },
      close: async () => await pool.end(),
    };
  } else {
    const database = env === 'test' ? `${dbName}_test` : dbName;
    
    const config: DatabaseConfig = {
      host: process.env.DB_HOST || 'localhost',
      port: parseInt(process.env.DB_PORT || '5432'),
      database,
      user: process.env.DB_USER || 'postgres',
      password: process.env.DB_PASSWORD || 'postgres',
      ssl: process.env.DB_SSL === 'true',
    };
    
    db = new Database(config);
  }

  try {
    await db.transaction(async (client) => {
      // ═══════════════════════════════════════════════════════════════════════════
      // STEP 1: Fetch existing organization, branch, and user
      // ═══════════════════════════════════════════════════════════════════════════
      
      console.log('📋 Fetching existing organization...');
      const orgResult = await client.query(
        'SELECT id FROM organizations ORDER BY created_at ASC LIMIT 1'
      );
      
      if (orgResult.rows.length === 0) {
        throw new Error('No organization found. Please run "npm run db:seed" first.');
      }
      
      const orgId = orgResult.rows[0].id;
      
      console.log('📋 Fetching existing branch...');
      const branchResult = await client.query(
        'SELECT id FROM branches WHERE organization_id = $1 ORDER BY created_at ASC LIMIT 1',
        [orgId]
      );
      
      if (branchResult.rows.length === 0) {
        throw new Error('No branch found. Please run "npm run db:seed" first.');
      }
      
      const branchId = branchResult.rows[0].id;
      
      console.log('📋 Fetching existing admin user...');
      const userResult = await client.query(
        'SELECT id FROM users WHERE organization_id = $1 AND $2 = ANY(roles) ORDER BY created_at ASC LIMIT 1',
        [orgId, 'SUPER_ADMIN']
      );
      
      if (userResult.rows.length === 0) {
        throw new Error('No admin user found. Please run "npm run db:seed" first.');
      }
      
      const systemUserId = userResult.rows[0].id;

      console.log(`✅ Using org: ${orgId}, branch: ${branchId}, user: ${systemUserId}\n`);

      // ═══════════════════════════════════════════════════════════════════════════
      // STEP 1.5: Create 5 Texas demo personas
      // ═══════════════════════════════════════════════════════════════════════════

      console.log(`👥 Creating 5 Texas demo personas...\n`);

      let usersCreated = 0;
      let usersUpdated = 0;

      // Create/update each persona
      for (const persona of DEMO_PERSONAS) {
        const passwordHash = PasswordUtils.hashPassword(persona.password);
        const userId = uuidv4();
        const username = persona.email.split('@')[0]; // Extract username from email

        try {
          // Try to update existing user first
          const updateResult = await client.query(
            `
            UPDATE users
            SET
              password_hash = $1,
              first_name = $2,
              last_name = $3,
              roles = $4,
              permissions = $5,
              status = 'ACTIVE',
              branch_ids = $6,
              updated_at = NOW()
            WHERE email = $7
            RETURNING id
            `,
            [
              passwordHash,
              persona.firstName,
              persona.lastName,
              persona.roles,
              persona.permissions,
              [branchId],
              persona.email
            ]
          );

          if (updateResult.rows.length > 0) {
            usersUpdated++;
          } else {
            // User doesn't exist, create new one
            await client.query(
              `
              INSERT INTO users (
                id, organization_id, username, email, password_hash,
                first_name, last_name, roles, permissions, branch_ids,
                status, created_by, updated_by
              ) VALUES ($1, $2, $3, $4, $5, $6, $7, $8, $9, $10, $11, $12, $13)
              `,
              [
                userId,
                orgId,
                username,
                persona.email,
                passwordHash,
                persona.firstName,
                persona.lastName,
                persona.roles,
                persona.permissions,
                [branchId],
                'ACTIVE',
                systemUserId,
                systemUserId
              ]
            );
            usersCreated++;
          }
        } catch (error) {
          if (error instanceof Error && 'code' in error && error.code === '23505') {
            // Unique constraint violation - try updating by username
            await client.query(
              `
              UPDATE users
              SET
                email = $1,
                password_hash = $2,
                first_name = $3,
                last_name = $4,
                roles = $5,
                permissions = $6,
                status = 'ACTIVE',
                branch_ids = $7,
                updated_at = NOW()
              WHERE username = $8
              `,
              [
                persona.email,
                passwordHash,
                persona.firstName,
                persona.lastName,
                persona.roles,
                persona.permissions,
                [branchId],
                username
              ]
            );
            usersUpdated++;
          } else {
            throw error;
          }
        }
      }

      console.log(`✅ Demo personas: ${usersCreated} created, ${usersUpdated} updated (${usersCreated + usersUpdated} total)\n`);
      console.log(`📝 Demo Login Accounts (all passwords: Demo123!):`);
      for (const persona of DEMO_PERSONAS) {
        console.log(`   - ${persona.email.padEnd(35)} | ${persona.firstName} ${persona.lastName} - ${persona.description}`);
      }
      console.log('');

      // ═══════════════════════════════════════════════════════════════════════════
      // STEP 2: Clear existing demo data (optional, based on IS_DEMO flag)
      // ═══════════════════════════════════════════════════════════════════════════
      
      console.log('🧹 Clearing previous demo data (if any)...');

      // Delete in reverse dependency order
      await client.query('DELETE FROM evv_records WHERE is_demo_data = true');
      await client.query('DELETE FROM visits WHERE is_demo_data = true');
      await client.query('DELETE FROM task_instances WHERE is_demo_data = true');
      await client.query('DELETE FROM progress_notes WHERE is_demo_data = true');
      await client.query('DELETE FROM care_plans WHERE is_demo_data = true');
      await client.query('DELETE FROM messages WHERE is_demo_data = true');
      await client.query('DELETE FROM family_notifications WHERE is_demo_data = true');
      await client.query('DELETE FROM family_members WHERE is_demo_data = true');
      await client.query('DELETE FROM invoices WHERE is_demo_data = true');
      await client.query('DELETE FROM assignment_proposals WHERE is_demo_data = true');
      await client.query('DELETE FROM open_shifts WHERE is_demo_data = true');
      await client.query('DELETE FROM caregivers WHERE is_demo_data = true');
      await client.query('DELETE FROM clients WHERE is_demo_data = true');

      console.log('✅ Previous demo data cleared\n');
      
      // ═══════════════════════════════════════════════════════════════════════════
      // STEP 3: Generate and insert clients (12 total, all in Texas)
      // ═══════════════════════════════════════════════════════════════════════════

      console.log(`👥 Creating ${SEED_CONFIG.clients} Texas clients...`);

      const clients: ClientData[] = [];

      for (let i = 1; i <= SEED_CONFIG.clients; i++) {
        const newClient = generateClient(i, orgId, branchId, systemUserId);
        clients.push(newClient);
          
        await client.query(
          `
          INSERT INTO clients (
            id, organization_id, branch_id, client_number,
            first_name, last_name, date_of_birth, gender,
            primary_phone, email, primary_address,
            emergency_contacts, status, intake_date,
            insurance, service_eligibility,
            created_by, updated_by, is_demo_data
          ) VALUES ($1, $2, $3, $4, $5, $6, $7, $8, $9, $10, $11, $12, $13, $14, $15, $16, $17, $18, true)
          `,
          [
            newClient.id,
            newClient.organizationId,
            newClient.branchId,
            newClient.clientNumber,
            newClient.firstName,
            newClient.lastName,
            newClient.dateOfBirth,
            newClient.gender,
            JSON.stringify({ number: newClient.phone, type: 'MOBILE', canReceiveSMS: true }),
            newClient.email,
            JSON.stringify({
              type: 'HOME',
              line1: newClient.address,
              city: newClient.city,
              state: newClient.state,
              postalCode: newClient.zipCode,
              country: 'US',
            }),
            JSON.stringify([{
              id: uuidv4(),
              name: newClient.emergencyContactName,
              relationship: randomElement(['Daughter', 'Son', 'Spouse', 'Sibling', 'Friend']),
              phone: { number: newClient.emergencyContactPhone, type: 'MOBILE', canReceiveSMS: true },
              isPrimary: true,
              canMakeHealthcareDecisions: true,
            }]),
            'ACTIVE',
            randomDateBetween(daysAgo(365), daysAgo(30)),
            JSON.stringify({
              primary: newClient.medicaidNumber || newClient.medicareNumber ? {
                type: newClient.medicaidNumber ? 'MEDICAID' : 'MEDICARE',
                memberId: newClient.medicaidNumber || newClient.medicareNumber,
                provider: newClient.medicaidNumber ? 'State Medicaid' : 'Medicare',
                isActive: true
              } : null,
              secondary: (newClient.medicaidNumber && newClient.medicareNumber) ? {
                type: 'MEDICARE',
                memberId: newClient.medicareNumber,
                provider: 'Medicare',
                isActive: true
              } : null
            }),
            JSON.stringify({
              medicaid: newClient.medicaidNumber ? {
                eligible: true,
                memberId: newClient.medicaidNumber,
                state: newClient.state,
                programType: 'COMMUNITY_BASED'
              } : { eligible: false },
              medicare: newClient.medicareNumber ? {
                eligible: true,
                memberId: newClient.medicareNumber,
                partA: true,
                partB: true
              } : { eligible: false }
            }),
            newClient.createdBy,
            newClient.createdBy,
          ]
        );
      }
      
      console.log(`✅ Created ${clients.length} clients\n`);
      
      // ═══════════════════════════════════════════════════════════════════════════
      // STEP 4: Generate and insert caregivers (8 total, including Sarah Chen)
      // ═══════════════════════════════════════════════════════════════════════════

      console.log(`👨‍⚕️ Creating ${SEED_CONFIG.caregivers} Texas caregivers (including Sarah Chen)...`);

      const caregivers: CaregiverData[] = [];

      for (let i = 1; i <= SEED_CONFIG.caregivers; i++) {
        // First caregiver is Sarah Chen (the caregiver persona)
        const specificName = i === 1 ? { firstName: 'Sarah', lastName: 'Chen' } : undefined;
        const caregiver = generateCaregiver(i, orgId, branchId, systemUserId, specificName);
        caregivers.push(caregiver);
        
        // Create user account for caregiver
        const caregiverUserId = uuidv4();
        await client.query(
          `
          INSERT INTO users (
            id, organization_id, email, password_hash,
            first_name, last_name, roles, status,
            created_by, updated_by, is_demo_data, username
          ) VALUES ($1, $2, $3, $4, $5, $6, $7, $8, $9, $10, true, $11)
          `,
          [
            caregiverUserId,
            orgId,
            caregiver.email,
            '$2b$10$DEMO_HASH', // Demo password hash
            caregiver.firstName,
            caregiver.lastName,
            '{CAREGIVER}',
            'ACTIVE',
            systemUserId,
            systemUserId,
            caregiver.email, // username
          ]
        );
        
        // Create caregiver record
        await client.query(
          `
          INSERT INTO caregivers (
            id, organization_id, primary_branch_id, branch_ids, employee_number,
            first_name, last_name, date_of_birth, gender,
            primary_phone, email, primary_address,
            hire_date, employment_type, employment_status, pay_rate,
            credentials, specializations, languages,
            max_travel_distance, role, availability, preferred_contact_method, status,
            created_by, updated_by, is_demo_data
          ) VALUES ($1, $2, $3, $4, $5, $6, $7, $8, $9, $10, $11, $12, $13, $14, $15, $16, $17, $18, $19, $20, $21, $22, $23, $24, $25, $26, true)
          `,
          [
            caregiver.id,
            caregiver.organizationId,
            caregiver.branchId,
            `{${caregiver.branchId}}`, // branch_ids array
            caregiver.employeeNumber,
            caregiver.firstName,
            caregiver.lastName,
            caregiver.dateOfBirth,
            caregiver.gender,
            JSON.stringify({ number: caregiver.phone, type: 'MOBILE', canReceiveSMS: true }),
            caregiver.email,
            JSON.stringify({
              type: 'HOME',
              line1: caregiver.address,
              city: caregiver.city,
              state: caregiver.state,
              postalCode: caregiver.zipCode,
              country: 'US',
            }),
            caregiver.hireDate,
            caregiver.employmentType,
            'ACTIVE', // employment_status
            JSON.stringify({
              amount: caregiver.hourlyRate,
              currency: 'USD',
              unit: 'HOUR',
              effectiveDate: caregiver.hireDate
            }), // pay_rate
            JSON.stringify(caregiver.certifications),
            `{${Array.isArray(caregiver.specializations) ? caregiver.specializations.join(',') : ''}}`, // PostgreSQL array
            `{${Array.isArray(caregiver.languages) ? caregiver.languages.join(',') : ''}}`, // PostgreSQL array
            caregiver.maxDriveDistance,
            'CAREGIVER', // role
            JSON.stringify({
              monday: [{ start: '09:00', end: '17:00' }],
              tuesday: [{ start: '09:00', end: '17:00' }],
              wednesday: [{ start: '09:00', end: '17:00' }],
              thursday: [{ start: '09:00', end: '17:00' }],
              friday: [{ start: '09:00', end: '17:00' }]
            }), // availability
            'PHONE', // preferred_contact_method
            'ACTIVE', // status
            caregiver.createdBy,
            caregiver.createdBy,
          ]
        );
      }
      
      console.log(`✅ Created ${caregivers.length} caregivers\n`);
      
      // ═══════════════════════════════════════════════════════════════════════════
      // STEP 5: Generate and insert visits (600 total: past, present, future)
      // ═══════════════════════════════════════════════════════════════════════════
      
      console.log(`📅 Creating ${SEED_CONFIG.visits} visits...`);
      
      const visits: VisitData[] = [];
      
      for (let i = 0; i < SEED_CONFIG.visits; i++) {
        const visitClient = randomElement(clients);
        const caregiver = randomElement(caregivers);
        
        // Distribute visits across -30 days to +30 days
        const dayOffset = faker.number.int({ min: -30, max: 30 });
        
        const visit = generateVisit(
          orgId,
          branchId,
          visitClient.id,
          caregiver.id,
          dayOffset,
          systemUserId
        );
        
        visits.push(visit);
        
        await client.query(
          `
          INSERT INTO visits (
            id, organization_id, branch_id, client_id, assigned_caregiver_id,
            visit_number, visit_type, service_type_id, service_type_name,
            scheduled_date, scheduled_start_time, scheduled_end_time, scheduled_duration,
            actual_start_time, actual_end_time, actual_duration,
            address, status, completion_notes,
            created_by, updated_by, is_demo_data
          ) VALUES (
            $1, $2, $3, $4, $5, $6, $7, $8, $9,
            $10::timestamp::date,
            $11::timestamp::time,
            $12::timestamp::time,
            $13, $14, $15, $16, $17, $18, $19, $20, $21, true
          )
          `,
          [
            visit.id,
            visit.organizationId,
            visit.branchId,
            visit.clientId,
            visit.caregiverId,
            `VIS-${visit.id.substring(0, 8)}`, // visit_number
            visit.visitType,
            visit.id, // service_type_id (placeholder)
            visit.visitType, // service_type_name
            visit.scheduledStart, // scheduled_date (will be cast to DATE)
            visit.scheduledStart, // scheduled_start_time (will be cast to TIME)
            visit.scheduledEnd, // scheduled_end_time (will be cast to TIME)
            Math.round((new Date(visit.scheduledEnd).getTime() - new Date(visit.scheduledStart).getTime()) / 60000), // scheduled_duration in minutes
            visit.actualStart, // actual_start_time
            visit.actualEnd, // actual_end_time
            visit.actualEnd ? Math.round((new Date(visit.actualEnd).getTime() - new Date(visit.actualStart).getTime()) / 60000) : null, // actual_duration
            JSON.stringify({ type: 'HOME', line1: '123 Main St', city: 'Anytown', state: 'CA', postalCode: '12345', country: 'US' }), // address (placeholder)
            visit.status,
            visit.notes,
            visit.createdBy,
            visit.createdBy,
          ]
        );
        
        // Insert EVV record if visit is completed or in progress
        if (visit.evvClockInGPS) {
          await client.query(
            `
            INSERT INTO evv_records (
              id, visit_id, organization_id, branch_id, client_id, caregiver_id,
              service_type_code, service_type_name, client_name, caregiver_name, caregiver_employee_id,
              service_date, service_address,
              clock_in_time, clock_in_verification,
              clock_out_time, clock_out_verification,
              verification_level, record_status,
              integrity_hash, integrity_checksum,
              recorded_by, sync_metadata,
              created_by, updated_by, is_demo_data
            ) VALUES ($1, $2, $3, $4, $5, $6, $7, $8, $9, $10, $11, $12, $13, $14, $15, $16, $17, $18, $19, $20, $21, $22, $23, $24, $25, true)
            `,
            [
              uuidv4(),
              visit.id,
              visit.organizationId,
              visit.branchId,
              visit.clientId,
              visit.caregiverId,
              'SVC-001', // service_type_code (placeholder)
              visit.visitType, // service_type_name
              'Client Name', // client_name (placeholder - should be encrypted)
              'Caregiver Name', // caregiver_name (placeholder)
              'EMP-001', // caregiver_employee_id (placeholder)
              visit.scheduledStart, // service_date
              JSON.stringify({ type: 'HOME', line1: '123 Main St', city: 'Anytown', state: 'CA', postalCode: '12345', country: 'US' }), // service_address
              visit.actualStart, // clock_in_time
              JSON.stringify({ method: visit.evvVerificationMethod || 'GPS', location: visit.evvClockInGPS, timestamp: visit.actualStart }), // clock_in_verification
              visit.actualEnd, // clock_out_time
              visit.evvClockOutGPS ? JSON.stringify({ method: visit.evvVerificationMethod || 'GPS', location: visit.evvClockOutGPS, timestamp: visit.actualEnd }) : null, // clock_out_verification
              visit.evvVerificationMethod === 'BIOMETRIC' ? 'FULL' : 'PARTIAL', // verification_level
              visit.status === 'COMPLETED' ? 'COMPLETE' : 'PENDING', // record_status
              'placeholder_hash_' + visit.id.substring(0, 16), // integrity_hash (placeholder)
              'placeholder_checksum_' + visit.id.substring(0, 16), // integrity_checksum (placeholder)
              visit.createdBy, // recorded_by
              JSON.stringify({ source: 'demo_seed', timestamp: new Date().toISOString() }), // sync_metadata
              visit.createdBy,
              visit.createdBy,
            ]
          );
        }
      }
      
      console.log(`✅ Created ${visits.length} visits\n`);
      
      // ═══════════════════════════════════════════════════════════════════════════
      // STEP 6: Generate and insert care plans (50 total, ~80% of active clients)
      // ═══════════════════════════════════════════════════════════════════════════
      
      console.log(`📋 Creating ${SEED_CONFIG.carePlans} care plans...`);
      
      const carePlans: { id: string; clientId: string }[] = [];
      const activeClients = clients.slice(0, SEED_CONFIG.carePlans); // First 50 clients get care plans
      
      for (let i = 0; i < activeClients.length; i++) {
        const planClient = activeClients[i];
        const planId = uuidv4();
        const planNumber = `CP-${planClient.state}-${String(i + 1).padStart(4, '0')}`;
        
        const planType = randomElement<string>(['PERSONAL_CARE', 'SKILLED_NURSING', 'COMPANION', 'THERAPY']);
        const priority = randomElement<string>(['LOW', 'MEDIUM', 'HIGH', 'URGENT']);
        const effectiveDate = randomDateBetween(daysAgo(90), daysAgo(7));
        const expirationDate = randomDateBetween(daysFromNow(30), daysFromNow(180));
        
        const goals = [
          {
            id: uuidv4(),
            category: randomElement(['MOBILITY', 'ADL', 'MEDICATION_MANAGEMENT', 'SOCIAL_ENGAGEMENT']),
            description: randomElement([
              'Maintain safe ambulation with walker',
              'Independent bathing with standby assistance',
              'Medication self-administration with reminders',
              'Attend weekly community activities',
            ]),
            targetDate: randomDateBetween(daysFromNow(30), daysFromNow(90)),
            status: randomElement(['ON_TRACK', 'IN_PROGRESS', 'ACHIEVED', 'AT_RISK']),
            progress: faker.number.int({ min: 20, max: 95 }),
          },
        ];
        
        await client.query(
          `
          INSERT INTO care_plans (
            id, organization_id, branch_id, client_id,
            plan_number, name, plan_type, status, priority,
            effective_date, expiration_date, review_date,
            assessment_summary, goals, estimated_hours_per_week,
            compliance_status, created_by, updated_by, is_demo_data
          ) VALUES ($1, $2, $3, $4, $5, $6, $7, $8, $9, $10, $11, $12, $13, $14, $15, $16, $17, $18, true)
          `,
          [
            planId,
            orgId,
            branchId,
            planClient.id,
            planNumber,
            `${planType.replace('_', ' ')} Plan for ${planClient.firstName} ${planClient.lastName}`,
            planType,
            'ACTIVE',
            priority,
            effectiveDate,
            expirationDate,
            randomDateBetween(daysFromNow(7), daysFromNow(30)),
            `Comprehensive care plan for ${planClient.diagnosis}. Client requires ${planClient.mobilityLevel.toLowerCase()} assistance.`,
            JSON.stringify(goals),
            faker.number.int({ min: 10, max: 40 }),
            'COMPLIANT',
            systemUserId,
            systemUserId,
          ]
        );
        
        carePlans.push({ id: planId, clientId: planClient.id });
      }
      
      console.log(`✅ Created ${carePlans.length} care plans\n`);
      
      // ═══════════════════════════════════════════════════════════════════════════
      // STEP 7: Generate and insert family members (40 total, ~60% of clients)
      // ═══════════════════════════════════════════════════════════════════════════
      
      console.log(`👨‍👩‍👧‍👦 Creating ${SEED_CONFIG.familyMembers} family members...`);
      
      const familyMembers: { id: string; clientId: string }[] = [];
      const clientsWithFamily = clients.slice(0, SEED_CONFIG.familyMembers);
      
      for (const familyClient of clientsWithFamily) {
        const familyId = uuidv4();
        const relationship = randomElement<string>(['SPOUSE', 'CHILD', 'SIBLING', 'GRANDCHILD', 'GUARDIAN']);
        const firstName = faker.person.firstName();
        const lastName = familyClient.lastName; // Same last name
        
        await client.query(
          `
          INSERT INTO family_members (
            id, organization_id, branch_id, client_id,
            first_name, last_name, email, phone_number,
            relationship, is_primary_contact,
            preferred_contact_method, portal_access_level,
            status, invitation_status, receive_notifications,
            access_granted_by, created_by, updated_by, is_demo_data
          ) VALUES ($1, $2, $3, $4, $5, $6, $7, $8, $9, $10, $11, $12, $13, $14, $15, $16, $17, $18, true)
          `,
          [
            familyId,
            orgId,
            branchId,
            familyClient.id,
            firstName,
            lastName,
            faker.internet.email({ firstName, lastName }).toLowerCase(),
            `${faker.string.numeric(3)}-${faker.string.numeric(3)}-${faker.string.numeric(4)}`,
            relationship,
            true,
            'EMAIL',
            'VIEW_DETAILED',
            'ACTIVE',
            'ACCEPTED',
            true,
            systemUserId,
            systemUserId,
            systemUserId,
          ]
        );
        
        familyMembers.push({ id: familyId, clientId: familyClient.id });
      }
      
      console.log(`✅ Created ${familyMembers.length} family members\n`);

      // ═══════════════════════════════════════════════════════════════════════════
      // STEP 8: Create payers (required for invoices)
      // ═══════════════════════════════════════════════════════════════════════════

      console.log(`💳 Creating payers...`);

      // Create Medicaid payer
      const medicaidPayerId = uuidv4();
      await client.query(
        `
        INSERT INTO payers (
          id, organization_id,
          payer_name, payer_type, payer_code,
          payment_terms_days, status,
          created_by, updated_by
        ) VALUES ($1, $2, $3, $4, $5, $6, $7, $8, $9)
        `,
        [
          medicaidPayerId,
          orgId,
          'Medicaid',
          'MEDICAID',
          'MEDICAID-001',
          30,
          'ACTIVE',
          systemUserId,
          systemUserId,
        ]
      );

      // Create Private Pay payer
      const privatePayPayerId = uuidv4();
      await client.query(
        `
        INSERT INTO payers (
          id, organization_id,
          payer_name, payer_type, payer_code,
          payment_terms_days, status,
          created_by, updated_by
        ) VALUES ($1, $2, $3, $4, $5, $6, $7, $8, $9)
        `,
        [
          privatePayPayerId,
          orgId,
          'Private Pay',
          'PRIVATE_PAY',
          'PRIVATE-001',
          30,
          'ACTIVE',
          systemUserId,
          systemUserId,
        ]
      );

      console.log(`✅ Created 2 payers (Medicaid, Private Pay)\n`);

      // ═══════════════════════════════════════════════════════════════════════════
      // STEP 9: Generate basic invoices (for completed visits)
      // ═══════════════════════════════════════════════════════════════════════════

      console.log(`💰 Creating invoices for completed visits...`);
      
      const completedVisits = visits.filter(v => v.status === 'COMPLETED');
      const visitsByClient = new Map<string, typeof visits>();
      
      for (const visit of completedVisits) {
        if (!visitsByClient.has(visit.clientId)) {
          visitsByClient.set(visit.clientId, []);
        }
        visitsByClient.get(visit.clientId)!.push(visit);
      }
      
      let invoiceCount = 0;
      for (const [clientId, clientVisits] of visitsByClient.entries()) {
        const invoiceClient = clients.find(c => c.id === clientId);
        if (!invoiceClient || clientVisits.length === 0) continue;
        
        // Group visits by month
        const visitsByMonth = new Map<string, typeof clientVisits>();
        for (const visit of clientVisits) {
          const monthKey = visit.scheduledStart.toISOString().substring(0, 7); // YYYY-MM
          if (!visitsByMonth.has(monthKey)) {
            visitsByMonth.set(monthKey, []);
          }
          visitsByMonth.get(monthKey)!.push(visit);
        }
        
        // Create one invoice per month
        for (const [monthKey, monthVisits] of visitsByMonth.entries()) {
          const totalHours = monthVisits.reduce((sum, v) => {
            if (!v.actualStart || !v.actualEnd) return sum;
            const hours = (v.actualEnd.getTime() - v.actualStart.getTime()) / (1000 * 60 * 60);
            return sum + hours;
          }, 0);
          
          if (totalHours === 0) continue;
          
          const ratePerHour = 25.00;
          const subtotal = totalHours * ratePerHour;
          const taxAmount = 0; // Healthcare services often tax-exempt
          const totalAmount = subtotal + taxAmount;
          
          const lineItems = monthVisits.map(v => {
            const hours = v.actualStart && v.actualEnd 
              ? (v.actualEnd.getTime() - v.actualStart.getTime()) / (1000 * 60 * 60)
              : 0;
            return {
              visitId: v.id,
              serviceDate: v.scheduledStart.toISOString().split('T')[0],
              description: `${v.visitType} Services`,
              hours: Math.round(hours * 100) / 100,
              rate: ratePerHour,
              amount: Math.round(hours * ratePerHour * 100) / 100,
            };
          });
          
          const periodStart = new Date(monthKey + '-01');
          const periodEnd = new Date(periodStart);
          periodEnd.setMonth(periodEnd.getMonth() + 1);
          periodEnd.setDate(0); // Last day of month
          
          const invoiceNumber = `INV-${monthKey}-${String(invoiceCount + 1).padStart(4, '0')}`;
          const status = randomElement<string>(['DRAFT', 'SENT', 'PAID', 'PAST_DUE']);
          
          await client.query(
            `
            INSERT INTO invoices (
              id, organization_id, branch_id,
              invoice_number, invoice_type,
              payer_id, payer_type, payer_name,
              client_id, client_name,
              period_start, period_end, invoice_date, due_date,
              billable_item_ids, line_items,
              subtotal, tax_amount, discount_amount, adjustment_amount,
              total_amount, paid_amount, balance_due,
              status, status_history, payment_terms,
              created_by, updated_by, is_demo_data
            ) VALUES ($1, $2, $3, $4, $5, $6, $7, $8, $9, $10, $11, $12, $13, $14, $15, $16, $17, $18, $19, $20, $21, $22, $23, $24, $25, $26, $27, $28, true)
            `,
            [
              uuidv4(),
              orgId,
              branchId,
              invoiceNumber,
              'STANDARD',
              invoiceClient.medicaidNumber ? medicaidPayerId : privatePayPayerId, // Medicaid or private pay
              invoiceClient.medicaidNumber ? 'MEDICAID' : 'PRIVATE_PAY',
              invoiceClient.medicaidNumber ? 'Medicaid' : 'Private Pay',
              invoiceClient.id,
              `${invoiceClient.firstName} ${invoiceClient.lastName}`,
              periodStart,
              periodEnd,
              periodEnd, // Invoice date is end of period
              new Date(periodEnd.getTime() + 30 * 24 * 60 * 60 * 1000), // Due 30 days later
              JSON.stringify([]), // billable_item_ids
              JSON.stringify(lineItems),
              subtotal,
              taxAmount,
              0, // discount_amount
              0, // adjustment_amount
              totalAmount,
              status === 'PAID' ? totalAmount : 0,
              status === 'PAID' ? 0 : totalAmount,
              status,
              JSON.stringify([{ status, date: periodEnd, notes: 'Initial invoice' }]),
              'Net 30',
              systemUserId,
              systemUserId,
            ]
          );
          
          invoiceCount++;
        }
      }
      
      console.log(`✅ Created ${invoiceCount} invoices\n`);

      // ═══════════════════════════════════════════════════════════════════════════
      // STEP 10: Create specific "Margaret Johnson" client for Family Portal demo
      // ═══════════════════════════════════════════════════════════════════════════

      console.log(`👵 Creating Margaret Johnson (Emily Johnson's mother - family portal demo client)...`);

      const gertrudeId = uuidv4(); // Keep variable name for compatibility
      const gertrudeClientNumber = 'CL-TX-JOHNSON';

      // Texas city data for Margaret
      const margaretCity = TEXAS_CITIES[0]; // Austin

      await client.query(
        `
        INSERT INTO clients (
          id, organization_id, branch_id, client_number,
          first_name, last_name, date_of_birth, gender,
          primary_phone, email, primary_address,
          emergency_contacts, status, intake_date,
          insurance, service_eligibility,
          created_by, updated_by, is_demo_data
        ) VALUES ($1, $2, $3, $4, $5, $6, $7, $8, $9, $10, $11, $12, $13, $14, $15, $16, $17, $18, true)
        `,
        [
          gertrudeId,
          orgId,
          branchId,
          gertrudeClientNumber,
          'Margaret',
          'Johnson',
          new Date('1940-05-15'), // 84 years old
          'FEMALE',
          JSON.stringify({ number: '512-555-0199', type: 'MOBILE', canReceiveSMS: true }),
          'margaret.johnson@example.com',
          JSON.stringify({
            type: 'HOME',
            line1: '456 Oak Avenue',
            city: margaretCity.name,
            state: 'TX',
            postalCode: `${margaretCity.zipPrefix}15`,
            country: 'US',
          }),
          JSON.stringify([{
            id: uuidv4(),
            name: 'Emily Johnson',
            relationship: 'Daughter',
            phone: { number: '512-555-0198', type: 'MOBILE', canReceiveSMS: true },
            isPrimary: true,
            canMakeHealthcareDecisions: true,
          }]),
          'ACTIVE',
          daysAgo(180), // Intake 6 months ago
          JSON.stringify({
            primary: {
              type: 'MEDICARE',
              memberId: 'MCR123456789A',
              provider: 'Medicare',
              isActive: true
            },
            secondary: null
          }),
          JSON.stringify({
            medicaid: { eligible: false },
            medicare: {
              eligible: true,
              memberId: 'MCR123456789A',
              partA: true,
              partB: true
            }
          }),
          systemUserId,
          systemUserId,
        ]
      );

      // Update family user to link to Margaret
      await client.query(
        `UPDATE family_members SET client_id = $1 WHERE email = 'family@tx.carecommons.example'`,
        [gertrudeId]
      );

      // Create a family member record for Emily Johnson if it doesn't exist
      const familyMemberCheck = await client.query(
        `SELECT id FROM family_members WHERE client_id = $1 LIMIT 1`,
        [gertrudeId]
      );

      let familyMemberId;
      if (familyMemberCheck.rows.length === 0) {
        familyMemberId = uuidv4();
        await client.query(
          `
          INSERT INTO family_members (
            id, organization_id, branch_id, client_id,
            first_name, last_name, email, phone_number,
            relationship, is_primary_contact,
            preferred_contact_method, portal_access_level,
            status, invitation_status, receive_notifications,
            access_granted_by, created_by, updated_by, is_demo_data
          ) VALUES ($1, $2, $3, $4, $5, $6, $7, $8, $9, $10, $11, $12, $13, $14, $15, $16, $17, $18, true)
          `,
          [
            familyMemberId,
            orgId,
            branchId,
            gertrudeId,
            'Emily',
            'Johnson',
            'family@tx.carecommons.example',
            '512-555-0198',
            'CHILD',
            true,
            'EMAIL',
            'VIEW_DETAILED',
            'ACTIVE',
            'ACCEPTED',
            true,
            systemUserId,
            systemUserId,
            systemUserId,
          ]
        );
      } else {
        familyMemberId = familyMemberCheck.rows[0].id;
      }

      console.log(`✅ Created Margaret Johnson client (Emily Johnson's mother)\n`);

      // ═══════════════════════════════════════════════════════════════════════════
      // STEP 11: Create care plan for Margaret Johnson
      // ═══════════════════════════════════════════════════════════════════════════

      console.log(`📋 Creating care plan for Margaret Johnson...`);

      const gertrudePlanId = uuidv4();
      const primaryCaregiverId = caregivers[0]?.id; // Sarah Chen

      await client.query(
        `
        INSERT INTO care_plans (
          id, organization_id, branch_id, client_id,
          plan_number, name, plan_type, status, priority,
          effective_date, expiration_date, review_date,
          primary_caregiver_id,
          assessment_summary, goals, estimated_hours_per_week,
          compliance_status, created_by, updated_by, is_demo_data
        ) VALUES ($1, $2, $3, $4, $5, $6, $7, $8, $9, $10, $11, $12, $13, $14, $15, $16, $17, $18, $19, true)
        `,
        [
          gertrudePlanId,
          orgId,
          branchId,
          gertrudeId,
          'CP-TX-JOHNSON',
          'Personal Care Plan for Margaret Johnson',
          'PERSONAL_CARE',
          'ACTIVE',
          'MEDIUM',
          daysAgo(60), // Effective 2 months ago
          daysFromNow(120), // Expires in 4 months
          daysFromNow(15), // Review in 2 weeks
          primaryCaregiverId,
          'Comprehensive care plan for Margaret Johnson. Client has mild dementia and requires assistance with ADLs. Lives independently with daily caregiver support.',
          JSON.stringify([
            {
              id: uuidv4(),
              category: 'MOBILITY',
              description: 'Maintain safe ambulation with walker',
              targetDate: daysFromNow(60),
              status: 'IN_PROGRESS',
              progress: 75,
            },
            {
              id: uuidv4(),
              category: 'ADL',
              description: 'Independent bathing with standby assistance',
              targetDate: daysFromNow(45),
              status: 'ON_TRACK',
              progress: 60,
            },
            {
              id: uuidv4(),
              category: 'SOCIAL_ENGAGEMENT',
              description: 'Attend weekly community activities',
              targetDate: daysFromNow(90),
              status: 'ACHIEVED',
              progress: 100,
            },
          ]),
          20, // 20 hours per week
          'COMPLIANT',
          systemUserId,
          systemUserId,
        ]
      );

      console.log(`✅ Created care plan for Margaret Johnson\n`);

      // ═══════════════════════════════════════════════════════════════════════════
      // STEP 12: Create visits for Margaret Johnson (upcoming and recent)
      // ═══════════════════════════════════════════════════════════════════════════

      console.log(`📅 Creating visits for Margaret Johnson...`);

      const gertrudeVisits = [];

      // Create 3 visits today
      for (let i = 0; i < 3; i++) {
        const visitId = uuidv4();
        const caregiver = caregivers[i % caregivers.length];

        const scheduledStart = new Date();
        scheduledStart.setHours(8 + (i * 4), 0, 0, 0); // 8am, 12pm, 4pm

        const scheduledEnd = new Date(scheduledStart);
        scheduledEnd.setHours(scheduledEnd.getHours() + 2); // 2 hour visits

        await client.query(
          `
          INSERT INTO visits (
            id, organization_id, branch_id, client_id, assigned_caregiver_id,
            visit_number, visit_type, service_type_id, service_type_name,
            scheduled_date, scheduled_start_time, scheduled_end_time, scheduled_duration,
            address, status,
            created_by, updated_by, is_demo_data
          ) VALUES (
            $1, $2, $3, $4, $5, $6, $7, $8, $9,
            $10::timestamp::date,
            $11::timestamp::time,
            $12::timestamp::time,
            $13, $14, $15, $16, $17, true
          )
          `,
          [
            visitId,
            orgId,
            branchId,
            gertrudeId,
            caregiver.id,
            `VIS-GERT-${String(i + 1).padStart(3, '0')}`,
            'REGULAR',
            visitId,
            'Personal Care',
            scheduledStart,
            scheduledStart,
            scheduledEnd,
            120, // 2 hours
            JSON.stringify({ type: 'HOME', line1: '456 Oak Avenue', city: margaretCity.name, state: 'TX', postalCode: `${margaretCity.zipPrefix}15`, country: 'US' }),
            'SCHEDULED',
            systemUserId,
            systemUserId,
          ]
        );

        gertrudeVisits.push({ id: visitId, caregiverId: caregiver.id, scheduledStart, scheduledEnd, status: 'SCHEDULED' });
      }

      // Create 2 completed visits (yesterday)
      for (let i = 0; i < 2; i++) {
        const visitId = uuidv4();
        const caregiver = caregivers[i % caregivers.length];

        const scheduledStart = daysAgo(1);
        scheduledStart.setHours(8 + (i * 6), 0, 0, 0); // 8am, 2pm yesterday

        const scheduledEnd = new Date(scheduledStart);
        scheduledEnd.setHours(scheduledEnd.getHours() + 3); // 3 hour visits

        const actualStart = new Date(scheduledStart);
        actualStart.setMinutes(actualStart.getMinutes() + 5); // Started 5 mins late

        const actualEnd = new Date(scheduledEnd);
        actualEnd.setMinutes(actualEnd.getMinutes() - 10); // Ended 10 mins early

        await client.query(
          `
          INSERT INTO visits (
            id, organization_id, branch_id, client_id, assigned_caregiver_id,
            visit_number, visit_type, service_type_id, service_type_name,
            scheduled_date, scheduled_start_time, scheduled_end_time, scheduled_duration,
            actual_start_time, actual_end_time, actual_duration,
            address, status, completion_notes,
            created_by, updated_by, is_demo_data
          ) VALUES (
            $1, $2, $3, $4, $5, $6, $7, $8, $9,
            $10::timestamp::date,
            $11::timestamp::time,
            $12::timestamp::time,
            $13, $14, $15, $16, $17, $18, $19, $20, $21, true
          )
          `,
          [
            visitId,
            orgId,
            branchId,
            gertrudeId,
            caregiver.id,
            `VIS-GERT-${String(i + 10).padStart(3, '0')}`,
            'REGULAR',
            visitId,
            'Personal Care',
            scheduledStart,
            scheduledStart,
            scheduledEnd,
            180, // 3 hours
            actualStart,
            actualEnd,
            170, // actual duration
            JSON.stringify({ type: 'HOME', line1: '456 Oak Avenue', city: margaretCity.name, state: 'TX', postalCode: `${margaretCity.zipPrefix}15`, country: 'US' }),
            'COMPLETED',
            i === 0 ? 'Margaret in good spirits. Assisted with morning routine and medication. All tasks completed.' : 'Helped with afternoon ADLs. Margaret enjoyed conversation about gardening.',
            systemUserId,
            systemUserId,
          ]
        );

        gertrudeVisits.push({ id: visitId, caregiverId: caregiver.id, scheduledStart, actualStart, actualEnd, status: 'COMPLETED' });

        // Create visit summary for family
        await client.query(
          `
          INSERT INTO family_visit_summaries (
            id, visit_id, client_id, family_member_ids,
            scheduled_start_time, scheduled_end_time,
            actual_start_time, actual_end_time,
            caregiver_name, tasks_completed, visit_notes,
            status, visible_to_family, published_at, viewed_by_family,
            organization_id, branch_id,
            created_by, updated_by
          ) VALUES ($1, $2, $3, $4, $5, $6, $7, $8, $9, $10, $11, $12, $13, $14, $15, $16, $17, $18, $19)
          `,
          [
            uuidv4(),
            visitId,
            gertrudeId,
            `{${familyMemberId}}`,
            scheduledStart,
            scheduledEnd,
            actualStart,
            actualEnd,
            `${caregiver.firstName} ${caregiver.lastName}`,
            JSON.stringify([
              { task: 'Morning hygiene assistance', completed: true },
              { task: 'Medication administration', completed: true },
              { task: 'Light housekeeping', completed: true },
              { task: 'Meal preparation', completed: true },
            ]),
            i === 0 ? 'Margaret was in excellent spirits today. We completed all morning routines smoothly.' : 'Great visit today. Margaret shared stories about her garden.',
            'COMPLETED',
            true,
            actualEnd,
            false,
            orgId,
            branchId,
            systemUserId,
            systemUserId,
          ]
        );
      }

      console.log(`✅ Created ${gertrudeVisits.length} visits for Margaret Johnson\n`);

      // ═══════════════════════════════════════════════════════════════════════════
      // STEP 13: Create task instances for caregivers (7 pending tasks)
      // ═══════════════════════════════════════════════════════════════════════════

      console.log(`✅ Creating task instances for caregivers...`);

      const taskCategories = [
        { category: 'BATHING', name: 'Assist with morning bath', description: 'Help client with bathing, ensure safety', instructions: 'Use walk-in shower, ensure non-slip mat is in place', timeOfDay: 'MORNING' },
        { category: 'MEDICATION', name: 'Administer morning medications', description: 'Give prescribed medications', instructions: 'Check medication list, verify dosage, document administration', timeOfDay: 'MORNING' },
        { category: 'MEAL_PREPARATION', name: 'Prepare lunch', description: 'Prepare nutritious lunch', instructions: 'Follow dietary restrictions, ensure proper portion sizes', timeOfDay: 'AFTERNOON' },
        { category: 'MOBILITY', name: 'Assist with walking exercise', description: 'Help client walk with walker', instructions: 'Use walker, supervise closely, 15-minute walk', timeOfDay: 'AFTERNOON' },
        { category: 'HOUSEKEEPING', name: 'Light housekeeping', description: 'Tidy living areas', instructions: 'Vacuum living room, dust surfaces, organize items', timeOfDay: 'AFTERNOON' },
        { category: 'COMPANIONSHIP', name: 'Social engagement activity', description: 'Engage in conversation or activity', instructions: 'Discuss interests, play cards, or watch favorite show', timeOfDay: 'AFTERNOON' },
        { category: 'DOCUMENTATION', name: 'Complete visit documentation', description: 'Document all care provided', instructions: 'Record all tasks completed, note any changes in condition', timeOfDay: 'ANY' },
      ];

      let taskCount = 0;
      for (let i = 0; i < Math.min(7, taskCategories.length); i++) {
        const task = taskCategories[i];
        const assignedCaregiver = caregivers[i % caregivers.length];
        const assignedClient = i < 3 ? gertrudeId : clients[i % clients.length].id;
        const scheduledDate = i < 4 ? new Date() : daysFromNow(1); // 4 today, 3 tomorrow

        await client.query(
          `
          INSERT INTO task_instances (
            id, care_plan_id, client_id, assigned_caregiver_id,
            name, description, category, instructions,
            scheduled_date, time_of_day, estimated_duration,
            status, required_signature, required_note,
            created_by, updated_by, is_demo_data
          ) VALUES ($1, $2, $3, $4, $5, $6, $7, $8, $9, $10, $11, $12, $13, $14, $15, $16, true)
          `,
          [
            uuidv4(),
            gertrudePlanId,
            assignedClient,
            assignedCaregiver.id,
            task.name,
            task.description,
            task.category,
            task.instructions,
            scheduledDate,
            task.timeOfDay,
            30, // 30 minutes
            'SCHEDULED',
            task.category === 'MEDICATION',
            true,
            systemUserId,
            systemUserId,
          ]
        );
        taskCount++;
      }

      console.log(`✅ Created ${taskCount} task instances\n`);

      // ═══════════════════════════════════════════════════════════════════════════
      // STEP 14: Create message threads and messages for family portal
      // ═══════════════════════════════════════════════════════════════════════════

      console.log(`💬 Creating message threads for family portal...`);

      // Get the family user ID for sending messages
      const familyUserResult = await client.query(
        `SELECT id FROM users WHERE email = 'family@carecommons.example' LIMIT 1`
      );
      const familyUserId = familyUserResult.rows.length > 0 ? familyUserResult.rows[0].id : systemUserId;

      const messageThreads = [
        {
          subject: 'Question about medication schedule',
          messages: [
            { sender: 'FAMILY', text: 'Hi, I noticed the medication schedule changed. Can you explain the new timing?', hoursAgo: 48 },
            { sender: 'STAFF', text: 'Hello! The doctor adjusted the timing to optimize effectiveness. Morning meds are now at 9am instead of 8am.', hoursAgo: 46 },
            { sender: 'FAMILY', text: 'Thank you for clarifying! That makes sense.', hoursAgo: 45 },
          ]
        },
        {
          subject: 'Update on mom\'s progress',
          messages: [
            { sender: 'STAFF', text: 'Wanted to share some good news - Gertrude has been doing wonderfully with her walking exercises!', hoursAgo: 24 },
            { sender: 'FAMILY', text: 'That\'s wonderful to hear! She mentioned enjoying her time with Sarah.', hoursAgo: 22 },
            { sender: 'STAFF', text: 'Yes, they have a great rapport. We\'re seeing consistent improvement in her mobility.', hoursAgo: 20 },
          ]
        },
        {
          subject: 'Upcoming care plan review',
          messages: [
            { sender: 'STAFF', text: 'This is a reminder that Gertrude\'s care plan review is scheduled for next week. Would you like to attend?', hoursAgo: 4 },
          ]
        },
      ];

      let threadCount = 0;
      let messageCount = 0;

      for (const threadData of messageThreads) {
        const threadId = uuidv4();
        const lastMessageTime = _hoursAgo(threadData.messages[threadData.messages.length - 1].hoursAgo);

        await client.query(
          `
          INSERT INTO message_threads (
            id, family_member_id, client_id,
            subject, status, priority,
            participants, last_message_at, message_count,
            unread_count_family, unread_count_staff,
            organization_id, branch_id,
            created_by, updated_by
          ) VALUES ($1, $2, $3, $4, $5, $6, $7, $8, $9, $10, $11, $12, $13, $14, $15)
          `,
          [
            threadId,
            familyMemberId,
            gertrudeId,
            threadData.subject,
            threadData.messages.length === 1 ? 'OPEN' : 'OPEN',
            'NORMAL',
            `{${systemUserId},${familyMemberId}}`,
            lastMessageTime,
            threadData.messages.length,
            threadData.messages[threadData.messages.length - 1].sender === 'STAFF' ? 1 : 0,
            threadData.messages[threadData.messages.length - 1].sender === 'FAMILY' ? 1 : 0,
            orgId,
            branchId,
            systemUserId,
            systemUserId,
          ]
        );

        threadCount++;

        for (const msg of threadData.messages) {
          const isStaff = msg.sender === 'STAFF';

          await client.query(
            `
            INSERT INTO messages (
              id, thread_id, family_member_id, client_id,
              sent_by, sender_type, sender_name,
              message_text, status,
              organization_id,
              created_by, updated_by, is_demo_data
            ) VALUES ($1, $2, $3, $4, $5, $6, $7, $8, $9, $10, $11, $12, true)
            `,
            [
              uuidv4(),
              threadId,
              familyMemberId,
              gertrudeId,
              isStaff ? systemUserId : familyUserId,
              msg.sender,
              isStaff ? 'Care Coordinator' : 'Stein Family',
              msg.text,
              'SENT',
              orgId,
              systemUserId,
              systemUserId,
            ]
          );

          messageCount++;
        }
      }

      console.log(`✅ Created ${threadCount} message threads with ${messageCount} messages\n`);

      // ═══════════════════════════════════════════════════════════════════════════
      // STEP 15: Create activity feed entries for family portal
      // ═══════════════════════════════════════════════════════════════════════════

      console.log(`📰 Creating activity feed entries...`);

      const activities = [
        { type: 'VISIT_COMPLETED', title: 'Visit completed', description: 'Morning care visit completed by Sarah Johnson', relatedType: 'VISIT', relatedId: gertrudeVisits[3]?.id, hoursAgo: 2, icon: 'check-circle' },
        { type: 'TASK_COMPLETED', title: 'Medication administered', description: 'Morning medications administered and documented', relatedType: 'TASK', relatedId: uuidv4(), hoursAgo: 4, icon: 'pill' },
        { type: 'NOTE_ADDED', title: 'Progress note added', description: 'Care coordinator added notes about improved mobility', relatedType: 'NOTE', relatedId: uuidv4(), hoursAgo: 24, icon: 'file-text' },
        { type: 'VISIT_SCHEDULED', title: 'New visit scheduled', description: 'Visit scheduled for tomorrow at 9:00 AM', relatedType: 'VISIT', relatedId: gertrudeVisits[0]?.id, hoursAgo: 48, icon: 'calendar' },
        { type: 'CARE_PLAN_UPDATED', title: 'Care plan updated', description: 'Care plan goals updated - walking exercise goal achieved', relatedType: 'CARE_PLAN', relatedId: gertrudePlanId, hoursAgo: 72, icon: 'clipboard' },
      ];

      let activityCount = 0;
      for (const activity of activities) {
        if (!activity.relatedId) continue; // Skip if no related ID

        await client.query(
          `
          INSERT INTO family_activity_feed (
            id, family_member_id, client_id,
            activity_type, title, description,
            related_entity_type, related_entity_id,
            performed_by, performed_by_name, occurred_at,
            icon_type, viewed_by_family,
            organization_id, branch_id,
            created_by, updated_by
          ) VALUES ($1, $2, $3, $4, $5, $6, $7, $8, $9, $10, $11, $12, $13, $14, $15, $16, $17)
          `,
          [
            uuidv4(),
            familyMemberId,
            gertrudeId,
            activity.type,
            activity.title,
            activity.description,
            activity.relatedType,
            activity.relatedId,
            systemUserId,
            'Care Team',
            _hoursAgo(activity.hoursAgo),
            activity.icon,
            false,
            orgId,
            branchId,
            systemUserId,
            systemUserId,
          ]
        );
        activityCount++;
      }

      console.log(`✅ Created ${activityCount} activity feed entries\n`);

      // ═══════════════════════════════════════════════════════════════════════════
      // SUMMARY
      // ═══════════════════════════════════════════════════════════════════════════
      
      console.log('\n═══════════════════════════════════════════════════════════════');
      console.log('✅ DEMO DATA SEEDED SUCCESSFULLY (TEXAS ONLY)!');
      console.log('═══════════════════════════════════════════════════════════════');
      console.log(`📊 Summary:`);
      console.log(`   - ${clients.length + 1} clients (all in Texas: Austin, Houston, Dallas, San Antonio)`);
      console.log(`   - ${caregivers.length} caregivers (including Sarah Chen)`);
      console.log(`   - ${visits.length + gertrudeVisits.length} visits (${visits.length} general + ${gertrudeVisits.length} for Margaret Johnson)`);
      console.log(`   - ${visits.filter(v => v.status === 'COMPLETED').length + gertrudeVisits.filter(v => v.status === 'COMPLETED').length} completed visits with EVV data`);
      console.log(`   - ${visits.filter(v => v.status === 'IN_PROGRESS').length} visits in progress`);
      console.log(`   - ${visits.filter(v => v.status === 'SCHEDULED').length + gertrudeVisits.filter(v => v.status === 'SCHEDULED').length} scheduled future visits`);
      console.log(`   - ${carePlans.length + 1} care plans with goals`);
      console.log(`   - ${familyMembers.length + 1} family members with portal access`);
      console.log(`   - ${taskCount} task instances for caregivers`);
      console.log(`   - ${threadCount} message threads with ${messageCount} messages`);
      console.log(`   - ${activityCount} activity feed entries`);
      console.log(`   - ${invoiceCount} invoices generated`);
      console.log('═══════════════════════════════════════════════════════════════');
      console.log('\n👥 Demo Login Accounts (all passwords: Demo123!):');
      console.log(`   1. admin@tx.carecommons.example        | Maria Rodriguez - Administrator`);
      console.log(`   2. coordinator@tx.carecommons.example  | James Thompson - Care Coordinator`);
      console.log(`   3. caregiver@tx.carecommons.example    | Sarah Chen - Caregiver`);
      console.log(`   4. nurse@tx.carecommons.example        | David Williams - RN Clinical`);
      console.log(`   5. family@tx.carecommons.example       | Emily Johnson - Family Member (daughter of Margaret Johnson)`);
      console.log('═══════════════════════════════════════════════════════════════');
      console.log('\n📋 Key Demo Clients:');
      console.log(`   🎯 Margaret Johnson (Emily's mother):`);
      console.log(`      - ${gertrudeVisits.length} visits (3 today, 2 completed yesterday)`);
      console.log(`      - ${taskCount} pending tasks for caregivers`);
      console.log(`      - ${threadCount} message conversations with care team`);
      console.log(`      - ${activityCount} recent activities logged`);
      console.log(`      - View via family portal: family@tx.carecommons.example / Demo123!`);
      console.log('═══════════════════════════════════════════════════════════════\n');
    });

    await db.close();
    console.log('✅ Database connection closed');
    console.log('\n🎉 Done! Your demo environment is ready with comprehensive data across all states and roles.\n');
    
  } catch (error) {
    console.error('❌ Error seeding database:', error);
    throw error;
  }
}

// Run the seed script
seedDatabase()
  .then(() => {
    console.log('Script completed successfully');
    process.exit(0);
  })
  .catch((error) => {
    console.error('Script failed:', error);
    process.exit(1);
  });<|MERGE_RESOLUTION|>--- conflicted
+++ resolved
@@ -101,22 +101,8 @@
     permissions: [
       'clients:read', 'visits:read', 'visits:clock-in', 'visits:clock-out',
       'visits:update', 'care-plans:read', 'tasks:read', 'tasks:update'
-<<<<<<< HEAD
-    ]
-  },
-  {
-    value: 'FAMILY',
-    label: 'Family Member',
-    roles: ['FAMILY'],
-    permissions: [
-      'clients:read', 'visits:read', 'care-plans:read', 'tasks:read', 'schedules:read',
-      'family-portal:view', 'notifications:view', 'messages:view', 'messages:write',
-      'activity-feed:view'
-    ]
-=======
     ],
     description: 'Caregiver - Provides direct care, clocks in/out'
->>>>>>> d0813222
   },
   {
     email: 'nurse@tx.carecommons.example',
@@ -139,7 +125,9 @@
     lastName: 'Johnson',
     roles: ['FAMILY'],
     permissions: [
-      'clients:read', 'visits:read', 'care-plans:read', 'tasks:read', 'schedules:read'
+      'clients:read', 'visits:read', 'care-plans:read', 'tasks:read', 'schedules:read',
+      'family-portal:view', 'notifications:view', 'messages:view', 'messages:write',
+      'activity-feed:view'
     ],
     description: 'Family Member - Daughter of Margaret Johnson'
   }
