/**
 * Demo Database Seeding Script - TEXAS EDITION
 *
 * Seeds comprehensive realistic Texas-specific demo data:
 * - 60 clients across 5 Texas cities (Austin, Houston, Dallas, San Antonio, Fort Worth)
 * - Culturally diverse names reflecting Texas demographics (Hispanic, Anglo, African American, Asian)
 * - Age-appropriate medical conditions (65-95 years old) with realistic medications
 * - 35 caregivers distributed across Texas cities with bilingual capabilities
 * - 600+ visits with geographic clustering (Austin clients → Austin caregivers)
 * - Realistic EVV compliance (90% compliant with realistic issues):
 *   - Geofence warnings (GPS accuracy variance)
 *   - Missed clock-outs (requires coordinator follow-up)
 *   - Phone verification fallbacks
 * - 50+ care plans with tasks and goals
 * - 40+ family members with portal access
 * - Billing and invoicing data
 *
 * Texas-Specific Features:
 * - Real Texas addresses with accurate zip codes and area codes
 * - Geographic clustering for efficient care delivery
 * - Culturally appropriate naming (40% Hispanic surnames)
 * - Age-appropriate diagnoses (Alzheimer's, Diabetes, CHF, COPD, Stroke, etc.)
 * - Realistic EVV data with GPS coordinates
 *
 * Usage: npm run db:seed:demo
 *
 * PREREQUISITE: Run `npm run db:seed` first to create org, branch, and admin user.
 */

import { config as dotenvConfig } from "dotenv";
import { v4 as uuidv4 } from 'uuid';
import { faker } from '@faker-js/faker';
import { Database, DatabaseConfig } from '../src/db/connection.js';
import { Pool, PoolClient } from 'pg';
import { PasswordUtils } from '../src/utils/password-utils.js';

dotenvConfig({ path: '.env', quiet: true });

// ═══════════════════════════════════════════════════════════════════════════
// CONFIGURATION
// ═══════════════════════════════════════════════════════════════════════════

const SEED_CONFIG = {
  clients: 60,        // All Texas-based clients
  caregivers: 35,     // Mix of CNAs, HHAs, companions (Texas-based)
  visits: 600,        // ~10 visits per client
  carePlans: 50,      // ~83% of clients have care plans
  familyMembers: 40,  // ~67% of clients have family portal access
  evvComplianceRate: 0.90, // 90% EVV compliance (realistic, not perfect)
};

// All 50 US States + DC
const US_STATES = [
  { code: 'AL', name: 'Alabama' },
  { code: 'AK', name: 'Alaska' },
  { code: 'AZ', name: 'Arizona' },
  { code: 'AR', name: 'Arkansas' },
  { code: 'CA', name: 'California' },
  { code: 'CO', name: 'Colorado' },
  { code: 'CT', name: 'Connecticut' },
  { code: 'DE', name: 'Delaware' },
  { code: 'FL', name: 'Florida' },
  { code: 'GA', name: 'Georgia' },
  { code: 'HI', name: 'Hawaii' },
  { code: 'ID', name: 'Idaho' },
  { code: 'IL', name: 'Illinois' },
  { code: 'IN', name: 'Indiana' },
  { code: 'IA', name: 'Iowa' },
  { code: 'KS', name: 'Kansas' },
  { code: 'KY', name: 'Kentucky' },
  { code: 'LA', name: 'Louisiana' },
  { code: 'ME', name: 'Maine' },
  { code: 'MD', name: 'Maryland' },
  { code: 'MA', name: 'Massachusetts' },
  { code: 'MI', name: 'Michigan' },
  { code: 'MN', name: 'Minnesota' },
  { code: 'MS', name: 'Mississippi' },
  { code: 'MO', name: 'Missouri' },
  { code: 'MT', name: 'Montana' },
  { code: 'NE', name: 'Nebraska' },
  { code: 'NV', name: 'Nevada' },
  { code: 'NH', name: 'New Hampshire' },
  { code: 'NJ', name: 'New Jersey' },
  { code: 'NM', name: 'New Mexico' },
  { code: 'NY', name: 'New York' },
  { code: 'NC', name: 'North Carolina' },
  { code: 'ND', name: 'North Dakota' },
  { code: 'OH', name: 'Ohio' },
  { code: 'OK', name: 'Oklahoma' },
  { code: 'OR', name: 'Oregon' },
  { code: 'PA', name: 'Pennsylvania' },
  { code: 'RI', name: 'Rhode Island' },
  { code: 'SC', name: 'South Carolina' },
  { code: 'SD', name: 'South Dakota' },
  { code: 'TN', name: 'Tennessee' },
  { code: 'TX', name: 'Texas' },
  { code: 'UT', name: 'Utah' },
  { code: 'VT', name: 'Vermont' },
  { code: 'VA', name: 'Virginia' },
  { code: 'WA', name: 'Washington' },
  { code: 'WV', name: 'West Virginia' },
  { code: 'WI', name: 'Wisconsin' },
  { code: 'WY', name: 'Wyoming' },
  { code: 'DC', name: 'District of Columbia' },
] as const;

// Role definitions for state-specific users
interface RoleDefinition {
  value: string;
  label: string;
  roles: string[];
  permissions: string[];
}

const ROLES: RoleDefinition[] = [
  {
    value: 'ADMIN',
    label: 'Administrator',
    roles: ['SUPER_ADMIN'],
    permissions: [
      'organizations:*', 'users:*', 'clients:*', 'caregivers:*',
      'visits:*', 'schedules:*', 'care-plans:*', 'tasks:*', 'billing:*',
      'reports:*', 'settings:*'
    ]
  },
  {
    value: 'COORDINATOR',
    label: 'Care Coordinator',
    roles: ['COORDINATOR', 'SCHEDULER'],
    permissions: [
      'clients:create', 'clients:read', 'clients:update',
      'caregivers:read', 'caregivers:assign',
      'visits:create', 'visits:read', 'visits:update', 'visits:delete',
      'schedules:create', 'schedules:read', 'schedules:update', 'schedules:delete',
      'care-plans:create', 'care-plans:read', 'care-plans:update',
      'tasks:create', 'tasks:read', 'tasks:update',
      'reports:read', 'reports:generate'
    ]
  },
  {
    value: 'CAREGIVER',
    label: 'Caregiver',
    roles: ['CAREGIVER'],
    permissions: [
      'clients:read', 'visits:read', 'visits:clock-in', 'visits:clock-out',
      'visits:update', 'care-plans:read', 'tasks:read', 'tasks:update'
    ]
  },
  {
    value: 'FAMILY',
    label: 'Family Member',
    roles: ['FAMILY'],
    permissions: [
      'clients:read', 'visits:read', 'care-plans:read', 'tasks:read', 'schedules:read'
    ]
  },
  {
    value: 'NURSE',
    label: 'Nurse/Clinical',
    roles: ['NURSE', 'CLINICAL'],
    permissions: [
      'clients:read', 'clients:update', 'visits:read', 'visits:create',
      'visits:update', 'care-plans:create', 'care-plans:read',
      'care-plans:update', 'tasks:create', 'tasks:read', 'tasks:update',
      'medications:*', 'clinical:*'
    ]
  }
];

// ═══════════════════════════════════════════════════════════════════════════
// TEXAS-SPECIFIC DATA
// ═══════════════════════════════════════════════════════════════════════════

// Texas cities with realistic neighborhoods and zip codes
const TEXAS_LOCATIONS = [
  {
    city: 'Austin',
    neighborhoods: ['East Austin', 'North Loop', 'Hyde Park', 'Zilker', 'South Congress', 'Mueller', 'Clarksville'],
    streets: ['Congress Avenue', 'Lamar Boulevard', 'Guadalupe Street', 'Manor Road', 'Oltorf Street', 'Burnet Road', 'South First Street'],
    zipCodes: ['78701', '78702', '78703', '78704', '78705', '78723', '78741', '78745', '78751', '78756'],
    areaCode: '512',
    coordinates: { lat: 30.2672, lng: -97.7431 }
  },
  {
    city: 'Houston',
    neighborhoods: ['Montrose', 'Heights', 'Medical Center', 'Bellaire', 'Midtown', 'Museum District', 'Energy Corridor'],
    streets: ['Westheimer Road', 'Richmond Avenue', 'Kirby Drive', 'Main Street', 'Memorial Drive', 'Shepherd Drive', 'Bissonnet Street'],
    zipCodes: ['77002', '77004', '77006', '77008', '77019', '77025', '77030', '77042', '77056', '77098'],
    areaCode: '713',
    coordinates: { lat: 29.7604, lng: -95.3698 }
  },
  {
    city: 'Dallas',
    neighborhoods: ['Uptown', 'Oak Lawn', 'Lake Highlands', 'Deep Ellum', 'Bishop Arts', 'Preston Hollow', 'Lakewood'],
    streets: ['McKinney Avenue', 'Greenville Avenue', 'Mockingbird Lane', 'Royal Lane', 'Skillman Street', 'Preston Road', 'Jefferson Boulevard'],
    zipCodes: ['75201', '75204', '75206', '75214', '75218', '75225', '75230', '75243', '75248', '75287'],
    areaCode: '214',
    coordinates: { lat: 32.7767, lng: -96.7970 }
  },
  {
    city: 'San Antonio',
    neighborhoods: ['Alamo Heights', 'Stone Oak', 'Terrell Hills', 'King William', 'Southtown', 'Monte Vista', 'Helotes'],
    streets: ['Broadway Street', 'San Pedro Avenue', 'Fredericksburg Road', 'Military Drive', 'Wurzbach Road', 'Blanco Road', 'Hildebrand Avenue'],
    zipCodes: ['78201', '78209', '78210', '78212', '78216', '78229', '78230', '78240', '78249', '78258'],
    areaCode: '210',
    coordinates: { lat: 29.4241, lng: -98.4936 }
  },
  {
    city: 'Fort Worth',
    neighborhoods: ['Cultural District', 'Sundance Square', 'Fairmount', 'Westover Hills', 'Arlington Heights', 'River District', 'TCU Area'],
    streets: ['University Drive', 'Camp Bowie Boulevard', 'Magnolia Avenue', 'Berry Street', 'West Seventh Street', 'Main Street', 'Lancaster Avenue'],
    zipCodes: ['76102', '76104', '76107', '76109', '76110', '76116', '76132', '76135', '76244', '76248'],
    areaCode: '817',
    coordinates: { lat: 32.7555, lng: -97.3308 }
  },
] as const;

// Culturally diverse names reflecting Texas demographics
const TEXAS_NAMES = {
  // Hispanic/Latino names (approx 40% of Texas population)
  hispanic: {
    firstNames: {
      male: ['José', 'Juan', 'Miguel', 'Carlos', 'Luis', 'Jorge', 'Manuel', 'Antonio', 'Francisco', 'Rafael', 'Pedro', 'Alberto', 'Fernando', 'Roberto', 'Ricardo'],
      female: ['María', 'Guadalupe', 'Rosa', 'Carmen', 'Ana', 'Isabel', 'Elena', 'Teresa', 'Patricia', 'Lucia', 'Gloria', 'Dolores', 'Esperanza', 'Catalina', 'Beatriz']
    },
    lastNames: ['García', 'Rodríguez', 'Martínez', 'Hernández', 'López', 'González', 'Pérez', 'Sánchez', 'Ramírez', 'Torres', 'Flores', 'Rivera', 'Gómez', 'Díaz', 'Cruz', 'Morales', 'Reyes', 'Gutiérrez', 'Ortiz', 'Chávez']
  },
  // Anglo names (approx 40% of Texas population)
  anglo: {
    firstNames: {
      male: ['James', 'Robert', 'John', 'Michael', 'David', 'William', 'Richard', 'Charles', 'Thomas', 'Donald', 'George', 'Kenneth', 'Steven', 'Edward', 'Ronald'],
      female: ['Mary', 'Patricia', 'Linda', 'Barbara', 'Elizabeth', 'Jennifer', 'Susan', 'Margaret', 'Dorothy', 'Betty', 'Helen', 'Sandra', 'Donna', 'Carol', 'Ruth']
    },
    lastNames: ['Smith', 'Johnson', 'Williams', 'Brown', 'Jones', 'Davis', 'Miller', 'Wilson', 'Moore', 'Taylor', 'Anderson', 'Thomas', 'Jackson', 'White', 'Harris', 'Martin', 'Thompson', 'Young', 'Allen', 'King']
  },
  // African American names (approx 12% of Texas population)
  africanAmerican: {
    firstNames: {
      male: ['James', 'Willie', 'Charles', 'Henry', 'Robert', 'George', 'Samuel', 'Clarence', 'Louis', 'Andrew', 'Elijah', 'Benjamin', 'Isaiah', 'Ezekiel', 'Moses'],
      female: ['Mary', 'Ruby', 'Dorothy', 'Annie', 'Rosa', 'Bessie', 'Ella', 'Fannie', 'Mattie', 'Ethel', 'Pearl', 'Hattie', 'Beatrice', 'Carrie', 'Emma']
    },
    lastNames: ['Washington', 'Jefferson', 'Franklin', 'Jackson', 'Robinson', 'Coleman', 'Henderson', 'Patterson', 'Brooks', 'Reed', 'Coleman', 'Armstrong', 'Montgomery', 'Freeman', 'Hayes', 'Dixon', 'Simpson', 'Porter', 'Hunter', 'Bryant']
  },
  // Asian names (approx 5% of Texas population)
  asian: {
    firstNames: {
      male: ['Wei', 'Ming', 'Thanh', 'Vinh', 'Nguyen', 'Patel', 'Kumar', 'Ram', 'Jin', 'Akira'],
      female: ['Li', 'Mei', 'Lan', 'Anh', 'Linh', 'Priya', 'Anjali', 'Yuki', 'Hana', 'Sakura']
    },
    lastNames: ['Nguyen', 'Tran', 'Le', 'Pham', 'Patel', 'Singh', 'Kumar', 'Chen', 'Wang', 'Li', 'Kim', 'Park', 'Lee', 'Choi', 'Yamamoto', 'Tanaka', 'Suzuki', 'Takahashi', 'Wong', 'Chan']
  }
} as const;

// Age-appropriate medical conditions for elderly clients (65-95 years old)
const AGE_APPROPRIATE_CONDITIONS = [
  {
    diagnosis: "Alzheimer's Disease",
    ageRange: [70, 95],
    commonMedications: ['Donepezil', 'Memantine', 'Rivastigmine'],
    mobilityLevel: ['WALKER', 'WHEELCHAIR', 'INDEPENDENT'],
    careType: ['PERSONAL_CARE', 'COMPANION', 'SKILLED_NURSING'],
    prevalence: 0.15 // 15% of elderly
  },
  {
    diagnosis: 'Dementia (Vascular)',
    ageRange: [75, 95],
    commonMedications: ['Aspirin', 'Clopidogrel', 'Memantine'],
    mobilityLevel: ['WALKER', 'WHEELCHAIR'],
    careType: ['PERSONAL_CARE', 'SKILLED_NURSING'],
    prevalence: 0.12
  },
  {
    diagnosis: 'Type 2 Diabetes',
    ageRange: [65, 95],
    commonMedications: ['Metformin', 'Glipizide', 'Insulin Glargine'],
    mobilityLevel: ['INDEPENDENT', 'WALKER'],
    careType: ['PERSONAL_CARE', 'SKILLED_NURSING'],
    prevalence: 0.25 // 25% of elderly
  },
  {
    diagnosis: 'Congestive Heart Failure (CHF)',
    ageRange: [70, 95],
    commonMedications: ['Furosemide', 'Lisinopril', 'Carvedilol', 'Spironolactone'],
    mobilityLevel: ['WALKER', 'WHEELCHAIR', 'INDEPENDENT'],
    careType: ['SKILLED_NURSING', 'PERSONAL_CARE'],
    prevalence: 0.18
  },
  {
    diagnosis: 'COPD (Chronic Obstructive Pulmonary Disease)',
    ageRange: [68, 92],
    commonMedications: ['Albuterol', 'Tiotropium', 'Budesonide', 'Prednisone'],
    mobilityLevel: ['WALKER', 'WHEELCHAIR', 'INDEPENDENT'],
    careType: ['SKILLED_NURSING', 'PERSONAL_CARE'],
    prevalence: 0.14
  },
  {
    diagnosis: 'Stroke Recovery',
    ageRange: [65, 90],
    commonMedications: ['Aspirin', 'Clopidogrel', 'Atorvastatin', 'Warfarin'],
    mobilityLevel: ['WHEELCHAIR', 'WALKER', 'BEDBOUND'],
    careType: ['SKILLED_NURSING', 'THERAPY', 'PERSONAL_CARE'],
    prevalence: 0.10
  },
  {
    diagnosis: 'Hypertension',
    ageRange: [65, 95],
    commonMedications: ['Lisinopril', 'Amlodipine', 'Hydrochlorothiazide', 'Losartan'],
    mobilityLevel: ['INDEPENDENT', 'WALKER'],
    careType: ['PERSONAL_CARE', 'COMPANION'],
    prevalence: 0.30 // 30% of elderly
  },
  {
    diagnosis: 'Osteoarthritis',
    ageRange: [65, 95],
    commonMedications: ['Acetaminophen', 'Ibuprofen', 'Meloxicam', 'Tramadol'],
    mobilityLevel: ['WALKER', 'INDEPENDENT'],
    careType: ['PERSONAL_CARE', 'COMPANION'],
    prevalence: 0.22
  },
  {
    diagnosis: "Parkinson's Disease",
    ageRange: [70, 95],
    commonMedications: ['Carbidopa-Levodopa', 'Pramipexole', 'Rasagiline'],
    mobilityLevel: ['WALKER', 'WHEELCHAIR'],
    careType: ['SKILLED_NURSING', 'PERSONAL_CARE'],
    prevalence: 0.08
  },
  {
    diagnosis: 'Coronary Artery Disease',
    ageRange: [68, 95],
    commonMedications: ['Aspirin', 'Atorvastatin', 'Metoprolol', 'Nitroglycerin'],
    mobilityLevel: ['INDEPENDENT', 'WALKER'],
    careType: ['PERSONAL_CARE', 'SKILLED_NURSING'],
    prevalence: 0.20
  },
  {
    diagnosis: 'Chronic Kidney Disease (Stage 3-4)',
    ageRange: [70, 95],
    commonMedications: ['Lisinopril', 'Furosemide', 'Calcium Carbonate', 'Epoetin Alfa'],
    mobilityLevel: ['WALKER', 'INDEPENDENT'],
    careType: ['SKILLED_NURSING', 'PERSONAL_CARE'],
    prevalence: 0.12
  },
  {
    diagnosis: 'Post-Surgical Hip Replacement',
    ageRange: [65, 85],
    commonMedications: ['Acetaminophen', 'Enoxaparin', 'Oxycodone'],
    mobilityLevel: ['WALKER', 'WHEELCHAIR'],
    careType: ['THERAPY', 'PERSONAL_CARE'],
    prevalence: 0.05
  },
] as const;

// ═══════════════════════════════════════════════════════════════════════════
// HELPER FUNCTIONS
// ═══════════════════════════════════════════════════════════════════════════

// Set seed for reproducible data
faker.seed(2024);

function randomElement<T>(array: T[]): T {
  return array[Math.floor(Math.random() * array.length)];
}

function randomElements<T>(array: T[], count: number): T[] {
  const shuffled = [...array].sort(() => 0.5 - Math.random());
  return shuffled.slice(0, count);
}

function daysAgo(days: number): Date {
  const date = new Date();
  date.setDate(date.getDate() - days);
  return date;
}

function daysFromNow(days: number): Date {
  const date = new Date();
  date.setDate(date.getDate() + days);
  return date;
}

function _hoursAgo(hours: number): Date {
  const date = new Date();
  date.setHours(date.getHours() - hours);
  return date;
}

function _hoursFromNow(hours: number): Date {
  const date = new Date();
  date.setHours(date.getHours() + hours);
  return date;
}

function randomDateBetween(start: Date, end: Date): Date {
  return new Date(start.getTime() + Math.random() * (end.getTime() - start.getTime()));
}

// Helper to select ethnicity based on Texas demographics
function selectTexasEthnicity(): 'hispanic' | 'anglo' | 'africanAmerican' | 'asian' {
  const rand = Math.random();
  if (rand < 0.40) return 'hispanic';       // 40%
  if (rand < 0.80) return 'anglo';          // 40%
  if (rand < 0.92) return 'africanAmerican'; // 12%
  return 'asian';                            // 8%
}

// Helper to generate culturally appropriate Texas name
function generateTexasName(gender: 'MALE' | 'FEMALE'): { firstName: string; lastName: string } {
  const ethnicity = selectTexasEthnicity();
  const nameSet = TEXAS_NAMES[ethnicity];

  const firstName = gender === 'MALE'
    ? randomElement([...nameSet.firstNames.male])
    : randomElement([...nameSet.firstNames.female]);
  const lastName = randomElement([...nameSet.lastNames]);

  return { firstName, lastName };
}

// Helper to select age-appropriate medical condition
function selectMedicalCondition(age: number) {
  // Filter conditions appropriate for this age
  const eligibleConditions = [...AGE_APPROPRIATE_CONDITIONS].filter(
    cond => age >= cond.ageRange[0] && age <= cond.ageRange[1]
  );

  // Use weighted random selection based on prevalence
  const totalPrevalence = eligibleConditions.reduce((sum, cond) => sum + cond.prevalence, 0);
  let rand = Math.random() * totalPrevalence;

  for (const condition of eligibleConditions) {
    rand -= condition.prevalence;
    if (rand <= 0) {
      return condition;
    }
  }

  // Fallback to first eligible condition
  return eligibleConditions[0] || AGE_APPROPRIATE_CONDITIONS[0];
}

// Helper to generate realistic Texas address
function generateTexasAddress(location: typeof TEXAS_LOCATIONS[0]): {
  street: string;
  city: string;
  zipCode: string;
  coordinates: { lat: number; lng: number };
} {
  const streetNumber = faker.number.int({ min: 100, max: 9999 });
  const streetName = randomElement([...location.streets]);
  const zipCode = randomElement([...location.zipCodes]);

  // Add some randomness to coordinates (within ~5 mile radius)
  const latOffset = (Math.random() - 0.5) * 0.1; // ~5.5 miles
  const lngOffset = (Math.random() - 0.5) * 0.1;

  return {
    street: `${streetNumber} ${streetName}`,
    city: location.city,
    zipCode,
    coordinates: {
      lat: location.coordinates.lat + latOffset,
      lng: location.coordinates.lng + lngOffset
    }
  };
}

// ═══════════════════════════════════════════════════════════════════════════
// DATA GENERATORS
// ═══════════════════════════════════════════════════════════════════════════

interface ClientData {
  id: string;
  organizationId: string;
  branchId: string;
  clientNumber: string;
  firstName: string;
  lastName: string;
  dateOfBirth: Date;
  gender: string;
  state: string;
  city: string;
  address: string;
  zipCode: string;
  phone: string;
  email: string;
  emergencyContactName: string;
  emergencyContactPhone: string;
  medicaidNumber: string | null;
  medicareNumber: string | null;
  diagnosis: string;
  mobilityLevel: string;
  careType: string;
  createdBy: string;
  coordinates: { lat: number; lng: number }; // For geographic clustering and EVV
}

function generateClient(
  index: number,
  orgId: string,
  branchId: string,
  systemUserId: string,
  locationIndex: number
): ClientData {
  // Select Texas location for geographic clustering
  const location = TEXAS_LOCATIONS[locationIndex % TEXAS_LOCATIONS.length];

  // Generate age-appropriate date of birth (65-95 years old)
  const age = faker.number.int({ min: 65, max: 95 });
  const dob = new Date();
  dob.setFullYear(dob.getFullYear() - age);
  dob.setMonth(faker.number.int({ min: 0, max: 11 }));
  dob.setDate(faker.number.int({ min: 1, max: 28 }));

  // Determine gender (realistic distribution)
  const gender = Math.random() < 0.60 ? 'FEMALE' : 'MALE'; // 60% female in elderly care

  // Generate culturally diverse Texas name
  const { firstName, lastName } = generateTexasName(gender);

  // Select age-appropriate medical condition
  const medicalCondition = selectMedicalCondition(age);

  // Generate realistic Texas address
  const addressData = generateTexasAddress(location);

  // Phone number with correct Texas area code
  const phone = `${location.areaCode}-555-${String(index).padStart(4, '0')}`;

  // Email generation
  const emailFirstName = firstName.normalize('NFD').replace(/[\u0300-\u036f]/g, ''); // Remove accents for email
  const emailLastName = lastName.normalize('NFD').replace(/[\u0300-\u036f]/g, '');
  const email = faker.internet.email({ firstName: emailFirstName, lastName: emailLastName }).toLowerCase();

  // Emergency contact (often family member with same last name)
  const emergencyFirstName = randomElement(
    emergencyGender === 'MALE'
      ? [...TEXAS_NAMES.anglo.firstNames.male]
      : [...TEXAS_NAMES.anglo.firstNames.female]
  );
  const emergencyContactName = `${emergencyFirstName} ${lastName}`;
  const emergencyContactPhone = `${location.areaCode}-555-${faker.string.numeric(4)}`;

  // Insurance: Medicare is near-universal for 65+, some also have Medicaid
  const hasMedicare = age >= 65; // Nearly all 65+ have Medicare
  const hasMedicaid = Math.random() < 0.35; // 35% also have Medicaid (dual-eligible)

  const medicaidNumber = hasMedicaid ? `MC-TX-${faker.string.numeric(7)}` : null;
  const medicareNumber = hasMedicare ? `MCR${faker.string.numeric(9)}${randomElement(['A', 'B', 'C', 'D'])}` : null;

  // Select mobility level and care type from medical condition
  const mobilityLevel = randomElement([...medicalCondition.mobilityLevel]);
  const careType = randomElement([...medicalCondition.careType]);

  return {
    id: uuidv4(),
    organizationId: orgId,
    branchId,
    clientNumber: `CL-TX-${location.city.substring(0, 3).toUpperCase()}-${String(index).padStart(4, '0')}`,
    firstName,
    lastName,
    dateOfBirth: dob,
    gender,
    state: 'TX',
    city: location.city,
    address: addressData.street,
    zipCode: addressData.zipCode,
    phone,
    email,
    emergencyContactName,
    emergencyContactPhone,
    medicaidNumber,
    medicareNumber,
    diagnosis: medicalCondition.diagnosis,
    mobilityLevel,
    careType,
    createdBy: systemUserId,
    coordinates: addressData.coordinates,
  };
}

interface CaregiverData {
  id: string;
  organizationId: string;
  branchId: string;
  employeeNumber: string;
  firstName: string;
  lastName: string;
  dateOfBirth: Date;
  gender: string;
  phone: string;
  email: string;
  address: string;
  city: string;
  state: string;
  zipCode: string;
  hireDate: Date;
  employmentType: string;
  hourlyRate: number;
  certifications: string[];
  specializations: string[];
  languages: string[];
  maxDriveDistance: number;
  createdBy: string;
  coordinates: { lat: number; lng: number }; // For geographic clustering
}

function generateCaregiver(
  index: number,
  orgId: string,
  branchId: string,
  systemUserId: string,
  locationIndex: number
): CaregiverData {
  // Select Texas location for geographic clustering
  const location = TEXAS_LOCATIONS[locationIndex % TEXAS_LOCATIONS.length];

  // Caregiver age (22-65, most in 30-50 range)
  const age = faker.number.int({ min: 22, max: 65 });
  const dob = new Date();
  dob.setFullYear(dob.getFullYear() - age);
  dob.setMonth(faker.number.int({ min: 0, max: 11 }));
  dob.setDate(faker.number.int({ min: 1, max: 28 }));

  // Gender distribution (caregiving is female-dominated)
  const gender = Math.random() < 0.75 ? 'FEMALE' : 'MALE'; // 75% female

  // Generate culturally diverse Texas name
  const { firstName, lastName } = generateTexasName(gender);

  // Hire date (1-3 years ago, with some recent hires)
  const hireDate = randomDateBetween(daysAgo(1095), daysAgo(30));

  // Generate realistic Texas address
  const addressData = generateTexasAddress(location);

  // Phone number with correct area code
  const phone = `${location.areaCode}-${faker.string.numeric(3)}-${faker.string.numeric(4)}`;

  // Email
  const emailFirstName = firstName.normalize('NFD').replace(/[\u0300-\u036f]/g, '');
  const emailLastName = lastName.normalize('NFD').replace(/[\u0300-\u036f]/g, '');
  const email = faker.internet.email({ firstName: emailFirstName, lastName: emailLastName }).toLowerCase();

  // Certifications (CNAs, HHAs are common in Texas)
  const allCertifications = ['CNA', 'HHA', 'PCA', 'CPR', 'FIRST_AID', 'MEDICATION_AIDE'];
  const certifications = randomElements(allCertifications, faker.number.int({ min: 2, max: 4 }));

  // Specializations based on common Texas home health needs
  const allSpecializations = [
    'ALZHEIMERS_CARE',
    'DEMENTIA_CARE',
    'DIABETIC_CARE',
    'WOUND_CARE',
    'MEDICATION_MANAGEMENT',
    'MOBILITY_ASSISTANCE',
    'POST_SURGICAL_CARE',
    'COMPANIONSHIP',
    'MEAL_PREPARATION',
  ];
  const specializations = randomElements(allSpecializations, faker.number.int({ min: 2, max: 5 }));

  // Languages (English + Spanish is very common in Texas)
  const ethnicity = selectTexasEthnicity();
  const baseLanguages = ethnicity === 'hispanic'
    ? ['English', 'Spanish']
    : ethnicity === 'asian'
    ? ['English', randomElement(['Mandarin', 'Vietnamese', 'Tagalog', 'Hindi'])]
    : ['English'];

  // Employment type and hourly rate
  const employmentType = randomElement(['FULL_TIME', 'PART_TIME', 'PER_DIEM']);
  const hourlyRate = faker.number.float({
    min: certifications.includes('CNA') ? 20 : 18,
    max: certifications.includes('MEDICATION_AIDE') ? 34 : 28,
    fractionDigits: 2
  });

  // Max drive distance (realistic for Texas cities)
  const maxDriveDistance = randomElement([15, 20, 25, 30]); // Texas requires more driving

  return {
    id: uuidv4(),
    organizationId: orgId,
    branchId,
    employeeNumber: `CG-TX-${location.city.substring(0, 3).toUpperCase()}-${String(index).padStart(4, '0')}`,
    firstName,
    lastName,
    dateOfBirth: dob,
    gender,
    phone,
    email,
    address: addressData.street,
    city: location.city,
    state: 'TX',
    zipCode: addressData.zipCode,
    hireDate,
    employmentType,
    hourlyRate,
    certifications,
    specializations,
    languages: baseLanguages,
    maxDriveDistance,
    createdBy: systemUserId,
    coordinates: addressData.coordinates,
  };
}

interface VisitData {
  id: string;
  organizationId: string;
  branchId: string;
  clientId: string;
  caregiverId: string;
  scheduledStart: Date;
  scheduledEnd: Date;
  actualStart: Date | null;
  actualEnd: Date | null;
  status: string;
  visitType: string;
  notes: string | null;
  evvClockInGPS: { lat: number; lng: number } | null;
  evvClockOutGPS: { lat: number; lng: number } | null;
  evvVerificationMethod: string | null;
  createdBy: string;
}

function generateVisit(
  orgId: string,
  branchId: string,
  clientId: string,
  caregiverId: string,
  dayOffset: number,
  systemUserId: string,
  clientCoordinates: { lat: number; lng: number }
): VisitData {
  const scheduledStart = new Date();
  scheduledStart.setDate(scheduledStart.getDate() + dayOffset);
  scheduledStart.setHours(faker.number.int({ min: 7, max: 18 }), faker.number.int({ min: 0, max: 59 }), 0, 0);

  const duration = randomElement([2, 3, 4, 6, 8]); // hours
  const scheduledEnd = new Date(scheduledStart);
  scheduledEnd.setHours(scheduledEnd.getHours() + duration);

  // Ensure visit doesn't span midnight (cap at 23:59 same day)
  const maxEndTime = new Date(scheduledStart);
  maxEndTime.setHours(23, 59, 0, 0);
  if (scheduledEnd > maxEndTime) {
    scheduledEnd.setTime(maxEndTime.getTime());
  }

  let status = 'SCHEDULED';
  let actualStart = null;
  let actualEnd = null;
  let evvClockInGPS = null;
  let evvClockOutGPS = null;
  let evvVerificationMethod = null;
  let notes = null;

  // Past visits are completed
  if (dayOffset < 0) {
    status = randomElement(['COMPLETED', 'COMPLETED', 'COMPLETED', 'NO_SHOW_CLIENT', 'CANCELLED']);

    if (status === 'COMPLETED') {
      // Realistic clock in/out times (slight variations)
      actualStart = new Date(scheduledStart);
      actualStart.setMinutes(actualStart.getMinutes() + faker.number.int({ min: -5, max: 5 }));

      actualEnd = new Date(scheduledEnd);
      actualEnd.setMinutes(actualEnd.getMinutes() + faker.number.int({ min: -10, max: 10 }));

      // EVV Compliance: 90% compliant visits
      const isEvvCompliant = Math.random() < SEED_CONFIG.evvComplianceRate;

      if (isEvvCompliant) {
        // Fully compliant visit with accurate GPS
        // Clock in at client's location (with slight GPS variance)
        evvClockInGPS = {
          lat: clientCoordinates.lat + faker.number.float({ min: -0.0001, max: 0.0001, fractionDigits: 6 }),
          lng: clientCoordinates.lng + faker.number.float({ min: -0.0001, max: 0.0001, fractionDigits: 6 }),
        };

        // Clock out at same location (slight movement within home)
        evvClockOutGPS = {
          lat: evvClockInGPS.lat + faker.number.float({ min: -0.00005, max: 0.00005, fractionDigits: 6 }),
          lng: evvClockInGPS.lng + faker.number.float({ min: -0.00005, max: 0.00005, fractionDigits: 6 }),
        };

        // Verification method (prefer biometric for compliance)
        evvVerificationMethod = Math.random() < 0.8 ? 'BIOMETRIC' : 'GPS';
      } else {
        // 10% non-compliant visits (realistic EVV issues)
        const issueType = Math.random();

        if (issueType < 0.4) {
          // Issue 1: Geofence warning (GPS accuracy variance - clocked in too far from location)
          evvClockInGPS = {
            lat: clientCoordinates.lat + faker.number.float({ min: -0.002, max: 0.002, fractionDigits: 6 }), // ~200m variance
            lng: clientCoordinates.lng + faker.number.float({ min: -0.002, max: 0.002, fractionDigits: 6 }),
          };
          evvClockOutGPS = {
            lat: clientCoordinates.lat + faker.number.float({ min: -0.0001, max: 0.0001, fractionDigits: 6 }),
            lng: clientCoordinates.lng + faker.number.float({ min: -0.0001, max: 0.0001, fractionDigits: 6 }),
          };
          evvVerificationMethod = 'GPS'; // GPS-only (less reliable than biometric)
          notes = 'Completed all tasks. (Note: Geofence variance on clock-in - GPS signal interference)';
        } else if (issueType < 0.7) {
          // Issue 2: Missed clock-out (caregiver forgot to clock out) - evvClockOutGPS remains null
          evvClockInGPS = {
            lat: clientCoordinates.lat + faker.number.float({ min: -0.0001, max: 0.0001, fractionDigits: 6 }),
            lng: clientCoordinates.lng + faker.number.float({ min: -0.0001, max: 0.0001, fractionDigits: 6 }),
          };
<<<<<<< HEAD
          // evvClockOutGPS remains null - Missing clock-out
=======
          // eslint-disable-next-line sonarjs/no-redundant-assignments
          evvClockOutGPS = null; // Missing clock-out (explicit for clarity)
>>>>>>> 5dca34b7
          evvVerificationMethod = 'BIOMETRIC';
          notes = 'All ADLs completed. (Note: Missed clock-out - coordinator follow-up required)';
        } else {
          // Issue 3: Phone verification only (biometric unavailable)
          evvClockInGPS = {
            lat: clientCoordinates.lat + faker.number.float({ min: -0.0003, max: 0.0003, fractionDigits: 6 }),
            lng: clientCoordinates.lng + faker.number.float({ min: -0.0003, max: 0.0003, fractionDigits: 6 }),
          };
          evvClockOutGPS = {
            lat: evvClockInGPS.lat + faker.number.float({ min: -0.0001, max: 0.0001, fractionDigits: 6 }),
            lng: evvClockInGPS.lng + faker.number.float({ min: -0.0001, max: 0.0001, fractionDigits: 6 }),
          };
          evvVerificationMethod = 'PHONE'; // Fallback to phone verification
          notes = 'Visit completed successfully. (Note: Phone verification used - biometric device unavailable)';
        }
      }

      // Add standard visit notes if not already set
      if (!notes) {
        notes = randomElement([
          'Client in good spirits. All ADLs completed as planned.',
          'Assisted with morning routine. Client needed extra help with mobility.',
          'Medication administered on schedule. Vital signs normal.',
          'Completed all tasks. Client enjoyed conversation and activities.',
          'Client refused shower today. Will try again tomorrow per care plan.',
          'Family member present during visit. Good interaction and communication.',
          'Client experiencing mild pain today. Notified nurse coordinator.',
          'Excellent visit. Client is making progress with walking exercises.',
        ]);
      }
    }
  }

  // Today's visits might be in progress
  if (dayOffset === 0 && Math.random() > 0.7) {
    status = 'IN_PROGRESS';
    actualStart = new Date(scheduledStart);
    evvClockInGPS = {
      lat: clientCoordinates.lat + faker.number.float({ min: -0.0001, max: 0.0001, fractionDigits: 6 }),
      lng: clientCoordinates.lng + faker.number.float({ min: -0.0001, max: 0.0001, fractionDigits: 6 }),
    };
    evvVerificationMethod = Math.random() < 0.8 ? 'BIOMETRIC' : 'GPS';
  }

  return {
    id: uuidv4(),
    organizationId: orgId,
    branchId,
    clientId,
    caregiverId,
    scheduledStart,
    scheduledEnd,
    actualStart,
    actualEnd,
    status,
    visitType: randomElement(['REGULAR', 'INITIAL', 'RESPITE', 'SUPERVISION', 'ASSESSMENT']),
    notes,
    evvClockInGPS,
    evvClockOutGPS,
    evvVerificationMethod,
    createdBy: systemUserId,
  };
}

// ═══════════════════════════════════════════════════════════════════════════
// MAIN SEED FUNCTION
// ═══════════════════════════════════════════════════════════════════════════

async function seedDatabase() {
  console.log('🎭 Seeding demo data (all states, all roles, comprehensive)...\n');

  const env = process.env.NODE_ENV || 'development';
  const dbName = process.env.DB_NAME || 'care_commons';

  let db: Database | { transaction: (callback: (client: PoolClient) => Promise<void>) => Promise<void>; close: () => Promise<void> };

  // Use DATABASE_URL if provided (for CI/CD and production)
  if (process.env.DATABASE_URL) {
    console.log('📝 Using DATABASE_URL for seeding\n');
    
    const pool = new Pool({ connectionString: process.env.DATABASE_URL });
    
    db = {
      transaction: async (callback: (client: PoolClient) => Promise<void>) => {
        const client = await pool.connect();
        try {
          await client.query('BEGIN');
          await callback(client);
          await client.query('COMMIT');
        } catch (error) {
          await client.query('ROLLBACK');
          throw error;
        } finally {
          client.release();
        }
      },
      close: async () => await pool.end(),
    };
  } else {
    const database = env === 'test' ? `${dbName}_test` : dbName;
    
    const config: DatabaseConfig = {
      host: process.env.DB_HOST || 'localhost',
      port: parseInt(process.env.DB_PORT || '5432'),
      database,
      user: process.env.DB_USER || 'postgres',
      password: process.env.DB_PASSWORD || 'postgres',
      ssl: process.env.DB_SSL === 'true',
    };
    
    db = new Database(config);
  }

  try {
    await db.transaction(async (client) => {
      // ═══════════════════════════════════════════════════════════════════════════
      // STEP 1: Fetch existing organization, branch, and user
      // ═══════════════════════════════════════════════════════════════════════════
      
      console.log('📋 Fetching existing organization...');
      const orgResult = await client.query(
        'SELECT id FROM organizations ORDER BY created_at ASC LIMIT 1'
      );
      
      if (orgResult.rows.length === 0) {
        throw new Error('No organization found. Please run "npm run db:seed" first.');
      }
      
      const orgId = orgResult.rows[0].id;
      
      console.log('📋 Fetching existing branch...');
      const branchResult = await client.query(
        'SELECT id FROM branches WHERE organization_id = $1 ORDER BY created_at ASC LIMIT 1',
        [orgId]
      );
      
      if (branchResult.rows.length === 0) {
        throw new Error('No branch found. Please run "npm run db:seed" first.');
      }
      
      const branchId = branchResult.rows[0].id;
      
      console.log('📋 Fetching existing admin user...');
      const userResult = await client.query(
        'SELECT id FROM users WHERE organization_id = $1 AND $2 = ANY(roles) ORDER BY created_at ASC LIMIT 1',
        [orgId, 'SUPER_ADMIN']
      );
      
      if (userResult.rows.length === 0) {
        throw new Error('No admin user found. Please run "npm run db:seed" first.');
      }
      
      const systemUserId = userResult.rows[0].id;

      console.log(`✅ Using org: ${orgId}, branch: ${branchId}, user: ${systemUserId}\n`);

      // ═══════════════════════════════════════════════════════════════════════════
      // STEP 1.5: Create state-specific users (all 50 states × 5 roles = 255 users)
      // ═══════════════════════════════════════════════════════════════════════════

      console.log(`👥 Creating state-specific demo users (${US_STATES.length} states × ${ROLES.length} roles = ${US_STATES.length * ROLES.length} users)...\n`);

      let usersCreated = 0;
      let usersUpdated = 0;

      // Create users for each state × role combination
      for (const state of US_STATES) {
        for (const role of ROLES) {
          const stateCode = state.code.toLowerCase();
          const roleCode = role.value.toLowerCase();

          // Email format: role@state.carecommons.example
          const email = `${roleCode}@${stateCode}.carecommons.example`;
          const username = `${roleCode}-${stateCode}`;
          const firstName = role.label;
          const lastName = `(${state.code})`;

          // Password format: Demo{State}{Role}123!
          const password = `Demo${state.code}${role.value}123!`;
          const passwordHash = PasswordUtils.hashPassword(password);

          const userId = uuidv4();

          try {
            // Try to update existing user first
            const updateResult = await client.query(
              `
              UPDATE users
              SET
                password_hash = $1,
                first_name = $2,
                last_name = $3,
                roles = $4,
                permissions = $5,
                status = 'ACTIVE',
                branch_ids = $6,
                updated_at = NOW()
              WHERE email = $7
              RETURNING id
              `,
              [
                passwordHash,
                firstName,
                lastName,
                role.roles,
                role.permissions,
                [branchId],
                email
              ]
            );

            if (updateResult.rows.length > 0) {
              usersUpdated++;
            } else {
              // User doesn't exist, create new one
              await client.query(
                `
                INSERT INTO users (
                  id, organization_id, username, email, password_hash,
                  first_name, last_name, roles, permissions, branch_ids,
                  status, created_by, updated_by
                ) VALUES ($1, $2, $3, $4, $5, $6, $7, $8, $9, $10, $11, $12, $13)
                `,
                [
                  userId,
                  orgId,
                  username,
                  email,
                  passwordHash,
                  firstName,
                  lastName,
                  role.roles,
                  role.permissions,
                  [branchId],
                  'ACTIVE',
                  systemUserId,
                  systemUserId
                ]
              );
              usersCreated++;
            }
          } catch (error) {
            if (error instanceof Error && 'code' in error && error.code === '23505') {
              // Unique constraint violation - try updating by username
              await client.query(
                `
                UPDATE users
                SET
                  email = $1,
                  password_hash = $2,
                  first_name = $3,
                  last_name = $4,
                  roles = $5,
                  permissions = $6,
                  status = 'ACTIVE',
                  branch_ids = $7,
                  updated_at = NOW()
                WHERE username = $8
                `,
                [
                  email,
                  passwordHash,
                  firstName,
                  lastName,
                  role.roles,
                  role.permissions,
                  [branchId],
                  username
                ]
              );
              usersUpdated++;
            } else {
              throw error;
            }
          }
        }
      }

      console.log(`✅ State-specific users: ${usersCreated} created, ${usersUpdated} updated (${usersCreated + usersUpdated} total)\n`);
      console.log(`📝 Login format: {role}@{state}.carecommons.example / Demo{STATE}{ROLE}123!`);
      console.log(`   Example: admin@al.carecommons.example / DemoALADMIN123!\n`);

      // ═══════════════════════════════════════════════════════════════════════════
      // STEP 2: Clear existing demo data (optional, based on IS_DEMO flag)
      // ═══════════════════════════════════════════════════════════════════════════
      
      console.log('🧹 Clearing previous demo data (if any)...');

      // Delete in reverse dependency order
      await client.query('DELETE FROM evv_records WHERE is_demo_data = true');
      await client.query('DELETE FROM visits WHERE is_demo_data = true');
      await client.query('DELETE FROM task_instances WHERE is_demo_data = true');
      await client.query('DELETE FROM progress_notes WHERE is_demo_data = true');
      await client.query('DELETE FROM care_plans WHERE is_demo_data = true');
      await client.query('DELETE FROM messages WHERE is_demo_data = true');
      await client.query('DELETE FROM family_notifications WHERE is_demo_data = true');
      await client.query('DELETE FROM family_members WHERE is_demo_data = true');
      await client.query('DELETE FROM invoices WHERE is_demo_data = true');
      await client.query('DELETE FROM assignment_proposals WHERE is_demo_data = true');
      await client.query('DELETE FROM open_shifts WHERE is_demo_data = true');
      await client.query('DELETE FROM caregivers WHERE is_demo_data = true');
      await client.query('DELETE FROM clients WHERE is_demo_data = true');

      console.log('✅ Previous demo data cleared\n');
      
      // ═══════════════════════════════════════════════════════════════════════════
      // STEP 3: Generate and insert clients (60 total: distributed across Texas cities)
      // ═══════════════════════════════════════════════════════════════════════════

      console.log(`👥 Creating ${SEED_CONFIG.clients} Texas-based clients...`);

      const clients: ClientData[] = [];
      const clientsPerLocation = Math.ceil(SEED_CONFIG.clients / TEXAS_LOCATIONS.length);

      let clientIndex = 1;
      for (let locationIndex = 0; locationIndex < TEXAS_LOCATIONS.length; locationIndex++) {
        const location = TEXAS_LOCATIONS[locationIndex];
        const clientsForThisLocation = Math.min(clientsPerLocation, SEED_CONFIG.clients - clients.length);

        console.log(`   📍 ${location.city}: Creating ${clientsForThisLocation} clients...`);

        for (let i = 0; i < clientsForThisLocation; i++) {
          const newClient = generateClient(clientIndex, orgId, branchId, systemUserId, locationIndex);
          clients.push(newClient);
          
          await client.query(
            `
            INSERT INTO clients (
              id, organization_id, branch_id, client_number,
              first_name, last_name, date_of_birth, gender,
              primary_phone, email, primary_address,
              emergency_contacts, status, intake_date,
              insurance, service_eligibility,
              created_by, updated_by, is_demo_data
            ) VALUES ($1, $2, $3, $4, $5, $6, $7, $8, $9, $10, $11, $12, $13, $14, $15, $16, $17, $18, true)
            `,
            [
              newClient.id,
              newClient.organizationId,
              newClient.branchId,
              newClient.clientNumber,
              newClient.firstName,
              newClient.lastName,
              newClient.dateOfBirth,
              newClient.gender,
              JSON.stringify({ number: newClient.phone, type: 'MOBILE', canReceiveSMS: true }),
              newClient.email,
              JSON.stringify({
                type: 'HOME',
                line1: newClient.address,
                city: newClient.city,
                state: newClient.state,
                postalCode: newClient.zipCode,
                country: 'US',
              }),
              JSON.stringify([{
                id: uuidv4(),
                name: newClient.emergencyContactName,
                relationship: randomElement(['Daughter', 'Son', 'Spouse', 'Sibling', 'Friend']),
                phone: { number: newClient.emergencyContactPhone, type: 'MOBILE', canReceiveSMS: true },
                isPrimary: true,
                canMakeHealthcareDecisions: true,
              }]),
              'ACTIVE',
              randomDateBetween(daysAgo(365), daysAgo(30)),
              JSON.stringify({
                primary: newClient.medicaidNumber || newClient.medicareNumber ? {
                  type: newClient.medicaidNumber ? 'MEDICAID' : 'MEDICARE',
                  memberId: newClient.medicaidNumber || newClient.medicareNumber,
                  provider: newClient.medicaidNumber ? 'State Medicaid' : 'Medicare',
                  isActive: true
                } : null,
                secondary: (newClient.medicaidNumber && newClient.medicareNumber) ? {
                  type: 'MEDICARE',
                  memberId: newClient.medicareNumber,
                  provider: 'Medicare',
                  isActive: true
                } : null
              }),
              JSON.stringify({
                medicaid: newClient.medicaidNumber ? {
                  eligible: true,
                  memberId: newClient.medicaidNumber,
                  state: newClient.state,
                  programType: 'COMMUNITY_BASED'
                } : { eligible: false },
                medicare: newClient.medicareNumber ? {
                  eligible: true,
                  memberId: newClient.medicareNumber,
                  partA: true,
                  partB: true
                } : { eligible: false }
              }),
              newClient.createdBy,
              newClient.createdBy,
            ]
          );
          
          clientIndex++;
        }
      }
      
      console.log(`✅ Created ${clients.length} clients\n`);
      
      // ═══════════════════════════════════════════════════════════════════════════
      // STEP 4: Generate and insert caregivers (35 total: distributed across Texas cities)
      // ═══════════════════════════════════════════════════════════════════════════

      console.log(`👨‍⚕️ Creating ${SEED_CONFIG.caregivers} Texas-based caregivers...`);

      const caregivers: CaregiverData[] = [];
      const caregiversPerLocation = Math.ceil(SEED_CONFIG.caregivers / TEXAS_LOCATIONS.length);

      let caregiverIndex = 1;
      for (let locationIndex = 0; locationIndex < TEXAS_LOCATIONS.length; locationIndex++) {
        const location = TEXAS_LOCATIONS[locationIndex];
        const caregiversForThisLocation = Math.min(caregiversPerLocation, SEED_CONFIG.caregivers - caregivers.length);

        console.log(`   📍 ${location.city}: Creating ${caregiversForThisLocation} caregivers...`);

        for (let i = 0; i < caregiversForThisLocation; i++) {
          const caregiver = generateCaregiver(caregiverIndex, orgId, branchId, systemUserId, locationIndex);
          caregivers.push(caregiver);
          caregiverIndex++;
        }
      }

      // Now insert caregivers into database
      for (const caregiver of caregivers) {
        
        // Create user account for caregiver
        const caregiverUserId = uuidv4();
        await client.query(
          `
          INSERT INTO users (
            id, organization_id, email, password_hash,
            first_name, last_name, roles, status,
            created_by, updated_by, is_demo_data, username
          ) VALUES ($1, $2, $3, $4, $5, $6, $7, $8, $9, $10, true, $11)
          `,
          [
            caregiverUserId,
            orgId,
            caregiver.email,
            '$2b$10$DEMO_HASH', // Demo password hash
            caregiver.firstName,
            caregiver.lastName,
            '{CAREGIVER}',
            'ACTIVE',
            systemUserId,
            systemUserId,
            caregiver.email, // username
          ]
        );
        
        // Create caregiver record
        await client.query(
          `
          INSERT INTO caregivers (
            id, organization_id, primary_branch_id, branch_ids, employee_number,
            first_name, last_name, date_of_birth, gender,
            primary_phone, email, primary_address,
            hire_date, employment_type, employment_status, pay_rate,
            credentials, specializations, languages,
            max_travel_distance, role, availability, preferred_contact_method, status,
            created_by, updated_by, is_demo_data
          ) VALUES ($1, $2, $3, $4, $5, $6, $7, $8, $9, $10, $11, $12, $13, $14, $15, $16, $17, $18, $19, $20, $21, $22, $23, $24, $25, $26, true)
          `,
          [
            caregiver.id,
            caregiver.organizationId,
            caregiver.branchId,
            `{${caregiver.branchId}}`, // branch_ids array
            caregiver.employeeNumber,
            caregiver.firstName,
            caregiver.lastName,
            caregiver.dateOfBirth,
            caregiver.gender,
            JSON.stringify({ number: caregiver.phone, type: 'MOBILE', canReceiveSMS: true }),
            caregiver.email,
            JSON.stringify({
              type: 'HOME',
              line1: caregiver.address,
              city: caregiver.city,
              state: caregiver.state,
              postalCode: caregiver.zipCode,
              country: 'US',
            }),
            caregiver.hireDate,
            caregiver.employmentType,
            'ACTIVE', // employment_status
            JSON.stringify({
              amount: caregiver.hourlyRate,
              currency: 'USD',
              unit: 'HOUR',
              effectiveDate: caregiver.hireDate
            }), // pay_rate
            JSON.stringify(caregiver.certifications),
            `{${Array.isArray(caregiver.specializations) ? caregiver.specializations.join(',') : ''}}`, // PostgreSQL array
            `{${Array.isArray(caregiver.languages) ? caregiver.languages.join(',') : ''}}`, // PostgreSQL array
            caregiver.maxDriveDistance,
            'CAREGIVER', // role
            JSON.stringify({
              monday: [{ start: '09:00', end: '17:00' }],
              tuesday: [{ start: '09:00', end: '17:00' }],
              wednesday: [{ start: '09:00', end: '17:00' }],
              thursday: [{ start: '09:00', end: '17:00' }],
              friday: [{ start: '09:00', end: '17:00' }]
            }), // availability
            'PHONE', // preferred_contact_method
            'ACTIVE', // status
            caregiver.createdBy,
            caregiver.createdBy,
          ]
        );
      }
      
      console.log(`✅ Created ${caregivers.length} caregivers\n`);
      
      // ═══════════════════════════════════════════════════════════════════════════
      // STEP 5: Generate and insert visits (600 total: past, present, future)
      //         WITH GEOGRAPHIC CLUSTERING (match caregivers from same city as client)
      // ═══════════════════════════════════════════════════════════════════════════

      console.log(`📅 Creating ${SEED_CONFIG.visits} visits with geographic clustering...`);

      const visits: VisitData[] = [];

      // Group clients and caregivers by city for geographic clustering
      const clientsByCity = new Map<string, ClientData[]>();
      const caregiversByCity = new Map<string, CaregiverData[]>();

      for (const client of clients) {
        if (!clientsByCity.has(client.city)) {
          clientsByCity.set(client.city, []);
        }
        clientsByCity.get(client.city)!.push(client);
      }

      for (const caregiver of caregivers) {
        if (!caregiversByCity.has(caregiver.city)) {
          caregiversByCity.set(caregiver.city, []);
        }
        caregiversByCity.get(caregiver.city)!.push(caregiver);
      }

      for (let i = 0; i < SEED_CONFIG.visits; i++) {
        const visitClient = randomElement(clients);

        // Geographic clustering: prefer caregivers from same city (80% of time)
        let caregiver: CaregiverData;
        const sameCityCaregivers = caregiversByCity.get(visitClient.city) || [];

        if (sameCityCaregivers.length > 0 && Math.random() < 0.80) {
          // 80% of visits assigned to caregivers in same city
          caregiver = randomElement(sameCityCaregivers);
        } else {
          // 20% of visits assigned to caregivers from other cities (cross-city coverage)
          caregiver = randomElement(caregivers);
        }

        // Distribute visits across -30 days to +30 days
        const dayOffset = faker.number.int({ min: -30, max: 30 });

        const visit = generateVisit(
          orgId,
          branchId,
          visitClient.id,
          caregiver.id,
          dayOffset,
          systemUserId,
          visitClient.coordinates // Pass client coordinates for EVV
        );

        visits.push(visit);
        
        await client.query(
          `
          INSERT INTO visits (
            id, organization_id, branch_id, client_id, assigned_caregiver_id,
            visit_number, visit_type, service_type_id, service_type_name,
            scheduled_date, scheduled_start_time, scheduled_end_time, scheduled_duration,
            actual_start_time, actual_end_time, actual_duration,
            address, status, completion_notes,
            created_by, updated_by, is_demo_data
          ) VALUES (
            $1, $2, $3, $4, $5, $6, $7, $8, $9,
            $10::timestamp::date,
            $11::timestamp::time,
            $12::timestamp::time,
            $13, $14, $15, $16, $17, $18, $19, $20, $21, true
          )
          `,
          [
            visit.id,
            visit.organizationId,
            visit.branchId,
            visit.clientId,
            visit.caregiverId,
            `VIS-${visit.id.substring(0, 8)}`, // visit_number
            visit.visitType,
            visit.id, // service_type_id (placeholder)
            visit.visitType, // service_type_name
            visit.scheduledStart, // scheduled_date (will be cast to DATE)
            visit.scheduledStart, // scheduled_start_time (will be cast to TIME)
            visit.scheduledEnd, // scheduled_end_time (will be cast to TIME)
            Math.round((new Date(visit.scheduledEnd).getTime() - new Date(visit.scheduledStart).getTime()) / 60000), // scheduled_duration in minutes
            visit.actualStart, // actual_start_time
            visit.actualEnd, // actual_end_time
            visit.actualEnd ? Math.round((new Date(visit.actualEnd).getTime() - new Date(visit.actualStart).getTime()) / 60000) : null, // actual_duration
            JSON.stringify({ type: 'HOME', line1: '123 Main St', city: 'Anytown', state: 'CA', postalCode: '12345', country: 'US' }), // address (placeholder)
            visit.status,
            visit.notes,
            visit.createdBy,
            visit.createdBy,
          ]
        );
        
        // Insert EVV record if visit is completed or in progress
        if (visit.evvClockInGPS) {
          await client.query(
            `
            INSERT INTO evv_records (
              id, visit_id, organization_id, branch_id, client_id, caregiver_id,
              service_type_code, service_type_name, client_name, caregiver_name, caregiver_employee_id,
              service_date, service_address,
              clock_in_time, clock_in_verification,
              clock_out_time, clock_out_verification,
              verification_level, record_status,
              integrity_hash, integrity_checksum,
              recorded_by, sync_metadata,
              created_by, updated_by, is_demo_data
            ) VALUES ($1, $2, $3, $4, $5, $6, $7, $8, $9, $10, $11, $12, $13, $14, $15, $16, $17, $18, $19, $20, $21, $22, $23, $24, $25, true)
            `,
            [
              uuidv4(),
              visit.id,
              visit.organizationId,
              visit.branchId,
              visit.clientId,
              visit.caregiverId,
              'SVC-001', // service_type_code (placeholder)
              visit.visitType, // service_type_name
              'Client Name', // client_name (placeholder - should be encrypted)
              'Caregiver Name', // caregiver_name (placeholder)
              'EMP-001', // caregiver_employee_id (placeholder)
              visit.scheduledStart, // service_date
              JSON.stringify({ type: 'HOME', line1: '123 Main St', city: 'Anytown', state: 'CA', postalCode: '12345', country: 'US' }), // service_address
              visit.actualStart, // clock_in_time
              JSON.stringify({ method: visit.evvVerificationMethod || 'GPS', location: visit.evvClockInGPS, timestamp: visit.actualStart }), // clock_in_verification
              visit.actualEnd, // clock_out_time
              visit.evvClockOutGPS ? JSON.stringify({ method: visit.evvVerificationMethod || 'GPS', location: visit.evvClockOutGPS, timestamp: visit.actualEnd }) : null, // clock_out_verification
              visit.evvVerificationMethod === 'BIOMETRIC' ? 'FULL' : 'PARTIAL', // verification_level
              visit.status === 'COMPLETED' ? 'COMPLETE' : 'PENDING', // record_status
              'placeholder_hash_' + visit.id.substring(0, 16), // integrity_hash (placeholder)
              'placeholder_checksum_' + visit.id.substring(0, 16), // integrity_checksum (placeholder)
              visit.createdBy, // recorded_by
              JSON.stringify({ source: 'demo_seed', timestamp: new Date().toISOString() }), // sync_metadata
              visit.createdBy,
              visit.createdBy,
            ]
          );
        }
      }
      
      console.log(`✅ Created ${visits.length} visits\n`);
      
      // ═══════════════════════════════════════════════════════════════════════════
      // STEP 6: Generate and insert care plans (50 total, ~80% of active clients)
      // ═══════════════════════════════════════════════════════════════════════════
      
      console.log(`📋 Creating ${SEED_CONFIG.carePlans} care plans...`);
      
      const carePlans: { id: string; clientId: string }[] = [];
      const activeClients = clients.slice(0, SEED_CONFIG.carePlans); // First 50 clients get care plans
      
      for (let i = 0; i < activeClients.length; i++) {
        const planClient = activeClients[i];
        const planId = uuidv4();
        const planNumber = `CP-${planClient.state}-${String(i + 1).padStart(4, '0')}`;
        
        const planType = randomElement<string>(['PERSONAL_CARE', 'SKILLED_NURSING', 'COMPANION', 'THERAPY']);
        const priority = randomElement<string>(['LOW', 'MEDIUM', 'HIGH', 'URGENT']);
        const effectiveDate = randomDateBetween(daysAgo(90), daysAgo(7));
        const expirationDate = randomDateBetween(daysFromNow(30), daysFromNow(180));
        
        const goals = [
          {
            id: uuidv4(),
            category: randomElement(['MOBILITY', 'ADL', 'MEDICATION_MANAGEMENT', 'SOCIAL_ENGAGEMENT']),
            description: randomElement([
              'Maintain safe ambulation with walker',
              'Independent bathing with standby assistance',
              'Medication self-administration with reminders',
              'Attend weekly community activities',
            ]),
            targetDate: randomDateBetween(daysFromNow(30), daysFromNow(90)),
            status: randomElement(['ON_TRACK', 'IN_PROGRESS', 'ACHIEVED', 'AT_RISK']),
            progress: faker.number.int({ min: 20, max: 95 }),
          },
        ];
        
        await client.query(
          `
          INSERT INTO care_plans (
            id, organization_id, branch_id, client_id,
            plan_number, name, plan_type, status, priority,
            effective_date, expiration_date, review_date,
            assessment_summary, goals, estimated_hours_per_week,
            compliance_status, created_by, updated_by, is_demo_data
          ) VALUES ($1, $2, $3, $4, $5, $6, $7, $8, $9, $10, $11, $12, $13, $14, $15, $16, $17, $18, true)
          `,
          [
            planId,
            orgId,
            branchId,
            planClient.id,
            planNumber,
            `${planType.replace('_', ' ')} Plan for ${planClient.firstName} ${planClient.lastName}`,
            planType,
            'ACTIVE',
            priority,
            effectiveDate,
            expirationDate,
            randomDateBetween(daysFromNow(7), daysFromNow(30)),
            `Comprehensive care plan for ${planClient.diagnosis}. Client requires ${planClient.mobilityLevel.toLowerCase()} assistance.`,
            JSON.stringify(goals),
            faker.number.int({ min: 10, max: 40 }),
            'COMPLIANT',
            systemUserId,
            systemUserId,
          ]
        );
        
        carePlans.push({ id: planId, clientId: planClient.id });
      }
      
      console.log(`✅ Created ${carePlans.length} care plans\n`);
      
      // ═══════════════════════════════════════════════════════════════════════════
      // STEP 7: Generate and insert family members (40 total, ~60% of clients)
      // ═══════════════════════════════════════════════════════════════════════════
      
      console.log(`👨‍👩‍👧‍👦 Creating ${SEED_CONFIG.familyMembers} family members...`);
      
      const familyMembers: { id: string; clientId: string }[] = [];
      const clientsWithFamily = clients.slice(0, SEED_CONFIG.familyMembers);
      
      for (const familyClient of clientsWithFamily) {
        const familyId = uuidv4();
        const relationship = randomElement<string>(['SPOUSE', 'CHILD', 'SIBLING', 'GRANDCHILD', 'GUARDIAN']);
        const firstName = faker.person.firstName();
        const lastName = familyClient.lastName; // Same last name
        
        await client.query(
          `
          INSERT INTO family_members (
            id, organization_id, branch_id, client_id,
            first_name, last_name, email, phone_number,
            relationship, is_primary_contact,
            preferred_contact_method, portal_access_level,
            status, invitation_status, receive_notifications,
            access_granted_by, created_by, updated_by, is_demo_data
          ) VALUES ($1, $2, $3, $4, $5, $6, $7, $8, $9, $10, $11, $12, $13, $14, $15, $16, $17, $18, true)
          `,
          [
            familyId,
            orgId,
            branchId,
            familyClient.id,
            firstName,
            lastName,
            faker.internet.email({ firstName, lastName }).toLowerCase(),
            `${faker.string.numeric(3)}-${faker.string.numeric(3)}-${faker.string.numeric(4)}`,
            relationship,
            true,
            'EMAIL',
            'VIEW_DETAILED',
            'ACTIVE',
            'ACCEPTED',
            true,
            systemUserId,
            systemUserId,
            systemUserId,
          ]
        );
        
        familyMembers.push({ id: familyId, clientId: familyClient.id });
      }
      
      console.log(`✅ Created ${familyMembers.length} family members\n`);

      // ═══════════════════════════════════════════════════════════════════════════
      // STEP 8: Create payers (required for invoices)
      // ═══════════════════════════════════════════════════════════════════════════

      console.log(`💳 Creating payers...`);

      // Create Medicaid payer
      const medicaidPayerId = uuidv4();
      await client.query(
        `
        INSERT INTO payers (
          id, organization_id,
          payer_name, payer_type, payer_code,
          payment_terms_days, status,
          created_by, updated_by
        ) VALUES ($1, $2, $3, $4, $5, $6, $7, $8, $9)
        `,
        [
          medicaidPayerId,
          orgId,
          'Medicaid',
          'MEDICAID',
          'MEDICAID-001',
          30,
          'ACTIVE',
          systemUserId,
          systemUserId,
        ]
      );

      // Create Private Pay payer
      const privatePayPayerId = uuidv4();
      await client.query(
        `
        INSERT INTO payers (
          id, organization_id,
          payer_name, payer_type, payer_code,
          payment_terms_days, status,
          created_by, updated_by
        ) VALUES ($1, $2, $3, $4, $5, $6, $7, $8, $9)
        `,
        [
          privatePayPayerId,
          orgId,
          'Private Pay',
          'PRIVATE_PAY',
          'PRIVATE-001',
          30,
          'ACTIVE',
          systemUserId,
          systemUserId,
        ]
      );

      console.log(`✅ Created 2 payers (Medicaid, Private Pay)\n`);

      // ═══════════════════════════════════════════════════════════════════════════
      // STEP 9: Generate basic invoices (for completed visits)
      // ═══════════════════════════════════════════════════════════════════════════

      console.log(`💰 Creating invoices for completed visits...`);
      
      const completedVisits = visits.filter(v => v.status === 'COMPLETED');
      const visitsByClient = new Map<string, typeof visits>();
      
      for (const visit of completedVisits) {
        if (!visitsByClient.has(visit.clientId)) {
          visitsByClient.set(visit.clientId, []);
        }
        visitsByClient.get(visit.clientId)!.push(visit);
      }
      
      let invoiceCount = 0;
      for (const [clientId, clientVisits] of visitsByClient.entries()) {
        const invoiceClient = clients.find(c => c.id === clientId);
        if (!invoiceClient || clientVisits.length === 0) continue;
        
        // Group visits by month
        const visitsByMonth = new Map<string, typeof clientVisits>();
        for (const visit of clientVisits) {
          const monthKey = visit.scheduledStart.toISOString().substring(0, 7); // YYYY-MM
          if (!visitsByMonth.has(monthKey)) {
            visitsByMonth.set(monthKey, []);
          }
          visitsByMonth.get(monthKey)!.push(visit);
        }
        
        // Create one invoice per month
        for (const [monthKey, monthVisits] of visitsByMonth.entries()) {
          const totalHours = monthVisits.reduce((sum, v) => {
            if (!v.actualStart || !v.actualEnd) return sum;
            const hours = (v.actualEnd.getTime() - v.actualStart.getTime()) / (1000 * 60 * 60);
            return sum + hours;
          }, 0);
          
          if (totalHours === 0) continue;
          
          const ratePerHour = 25.00;
          const subtotal = totalHours * ratePerHour;
          const taxAmount = 0; // Healthcare services often tax-exempt
          const totalAmount = subtotal + taxAmount;
          
          const lineItems = monthVisits.map(v => {
            const hours = v.actualStart && v.actualEnd 
              ? (v.actualEnd.getTime() - v.actualStart.getTime()) / (1000 * 60 * 60)
              : 0;
            return {
              visitId: v.id,
              serviceDate: v.scheduledStart.toISOString().split('T')[0],
              description: `${v.visitType} Services`,
              hours: Math.round(hours * 100) / 100,
              rate: ratePerHour,
              amount: Math.round(hours * ratePerHour * 100) / 100,
            };
          });
          
          const periodStart = new Date(monthKey + '-01');
          const periodEnd = new Date(periodStart);
          periodEnd.setMonth(periodEnd.getMonth() + 1);
          periodEnd.setDate(0); // Last day of month
          
          const invoiceNumber = `INV-${monthKey}-${String(invoiceCount + 1).padStart(4, '0')}`;
          const status = randomElement<string>(['DRAFT', 'SENT', 'PAID', 'PAST_DUE']);
          
          await client.query(
            `
            INSERT INTO invoices (
              id, organization_id, branch_id,
              invoice_number, invoice_type,
              payer_id, payer_type, payer_name,
              client_id, client_name,
              period_start, period_end, invoice_date, due_date,
              billable_item_ids, line_items,
              subtotal, tax_amount, discount_amount, adjustment_amount,
              total_amount, paid_amount, balance_due,
              status, status_history, payment_terms,
              created_by, updated_by, is_demo_data
            ) VALUES ($1, $2, $3, $4, $5, $6, $7, $8, $9, $10, $11, $12, $13, $14, $15, $16, $17, $18, $19, $20, $21, $22, $23, $24, $25, $26, $27, $28, true)
            `,
            [
              uuidv4(),
              orgId,
              branchId,
              invoiceNumber,
              'STANDARD',
              invoiceClient.medicaidNumber ? medicaidPayerId : privatePayPayerId, // Medicaid or private pay
              invoiceClient.medicaidNumber ? 'MEDICAID' : 'PRIVATE_PAY',
              invoiceClient.medicaidNumber ? 'Medicaid' : 'Private Pay',
              invoiceClient.id,
              `${invoiceClient.firstName} ${invoiceClient.lastName}`,
              periodStart,
              periodEnd,
              periodEnd, // Invoice date is end of period
              new Date(periodEnd.getTime() + 30 * 24 * 60 * 60 * 1000), // Due 30 days later
              JSON.stringify([]), // billable_item_ids
              JSON.stringify(lineItems),
              subtotal,
              taxAmount,
              0, // discount_amount
              0, // adjustment_amount
              totalAmount,
              status === 'PAID' ? totalAmount : 0,
              status === 'PAID' ? 0 : totalAmount,
              status,
              JSON.stringify([{ status, date: periodEnd, notes: 'Initial invoice' }]),
              'Net 30',
              systemUserId,
              systemUserId,
            ]
          );
          
          invoiceCount++;
        }
      }
      
      console.log(`✅ Created ${invoiceCount} invoices\n`);

      // ═══════════════════════════════════════════════════════════════════════════
      // STEP 10: Create specific "Gertrude Stein" client for Family Portal demo
      // ═══════════════════════════════════════════════════════════════════════════

      console.log(`👵 Creating Gertrude Stein (family portal demo client)...`);

      const gertrudeId = uuidv4();
      const gertrudeClientNumber = 'CL-FAMILY-0001';

      await client.query(
        `
        INSERT INTO clients (
          id, organization_id, branch_id, client_number,
          first_name, last_name, date_of_birth, gender,
          primary_phone, email, primary_address,
          emergency_contacts, status, intake_date,
          insurance, service_eligibility,
          created_by, updated_by, is_demo_data
        ) VALUES ($1, $2, $3, $4, $5, $6, $7, $8, $9, $10, $11, $12, $13, $14, $15, $16, $17, $18, true)
        `,
        [
          gertrudeId,
          orgId,
          branchId,
          gertrudeClientNumber,
          'Gertrude',
          'Stein',
          new Date('1940-05-15'), // 84 years old
          'FEMALE',
          JSON.stringify({ number: '555-0199', type: 'MOBILE', canReceiveSMS: true }),
          'gertrude.stein@example.com',
          JSON.stringify({
            type: 'HOME',
            line1: '456 Oak Avenue',
            city: 'Springfield',
            state: 'IL',
            postalCode: '62702',
            country: 'US',
          }),
          JSON.stringify([{
            id: uuidv4(),
            name: 'Stein Family',
            relationship: 'Daughter',
            phone: { number: '555-0198', type: 'MOBILE', canReceiveSMS: true },
            isPrimary: true,
            canMakeHealthcareDecisions: true,
          }]),
          'ACTIVE',
          daysAgo(180), // Intake 6 months ago
          JSON.stringify({
            primary: {
              type: 'MEDICARE',
              memberId: 'MCR123456789A',
              provider: 'Medicare',
              isActive: true
            },
            secondary: null
          }),
          JSON.stringify({
            medicaid: { eligible: false },
            medicare: {
              eligible: true,
              memberId: 'MCR123456789A',
              partA: true,
              partB: true
            }
          }),
          systemUserId,
          systemUserId,
        ]
      );

      // Update family user to link to Gertrude
      await client.query(
        `UPDATE family_members SET client_id = $1 WHERE email = 'family@carecommons.example'`,
        [gertrudeId]
      );

      // Create a family member record for the family portal if it doesn't exist
      const familyMemberCheck = await client.query(
        `SELECT id FROM family_members WHERE client_id = $1 LIMIT 1`,
        [gertrudeId]
      );

      let familyMemberId;
      if (familyMemberCheck.rows.length === 0) {
        familyMemberId = uuidv4();
        await client.query(
          `
          INSERT INTO family_members (
            id, organization_id, branch_id, client_id,
            first_name, last_name, email, phone_number,
            relationship, is_primary_contact,
            preferred_contact_method, portal_access_level,
            status, invitation_status, receive_notifications,
            access_granted_by, created_by, updated_by, is_demo_data
          ) VALUES ($1, $2, $3, $4, $5, $6, $7, $8, $9, $10, $11, $12, $13, $14, $15, $16, $17, $18, true)
          `,
          [
            familyMemberId,
            orgId,
            branchId,
            gertrudeId,
            'Stein',
            'Family',
            'family@carecommons.example',
            '555-0198',
            'CHILD',
            true,
            'EMAIL',
            'VIEW_DETAILED',
            'ACTIVE',
            'ACCEPTED',
            true,
            systemUserId,
            systemUserId,
            systemUserId,
          ]
        );
      } else {
        familyMemberId = familyMemberCheck.rows[0].id;
      }

      console.log(`✅ Created Gertrude Stein client\n`);

      // ═══════════════════════════════════════════════════════════════════════════
      // STEP 11: Create care plan for Gertrude
      // ═══════════════════════════════════════════════════════════════════════════

      console.log(`📋 Creating care plan for Gertrude...`);

      const gertrudePlanId = uuidv4();
      const primaryCaregiverId = caregivers[0]?.id; // Sarah Johnson

      await client.query(
        `
        INSERT INTO care_plans (
          id, organization_id, branch_id, client_id,
          plan_number, name, plan_type, status, priority,
          effective_date, expiration_date, review_date,
          primary_caregiver_id,
          assessment_summary, goals, estimated_hours_per_week,
          compliance_status, created_by, updated_by, is_demo_data
        ) VALUES ($1, $2, $3, $4, $5, $6, $7, $8, $9, $10, $11, $12, $13, $14, $15, $16, $17, $18, $19, true)
        `,
        [
          gertrudePlanId,
          orgId,
          branchId,
          gertrudeId,
          'CP-FAMILY-0001',
          'Personal Care Plan for Gertrude Stein',
          'PERSONAL_CARE',
          'ACTIVE',
          'MEDIUM',
          daysAgo(60), // Effective 2 months ago
          daysFromNow(120), // Expires in 4 months
          daysFromNow(15), // Review in 2 weeks
          primaryCaregiverId,
          'Comprehensive care plan for Gertrude Stein. Client has mild dementia and requires assistance with ADLs. Lives independently with daily caregiver support.',
          JSON.stringify([
            {
              id: uuidv4(),
              category: 'MOBILITY',
              description: 'Maintain safe ambulation with walker',
              targetDate: daysFromNow(60),
              status: 'IN_PROGRESS',
              progress: 75,
            },
            {
              id: uuidv4(),
              category: 'ADL',
              description: 'Independent bathing with standby assistance',
              targetDate: daysFromNow(45),
              status: 'ON_TRACK',
              progress: 60,
            },
            {
              id: uuidv4(),
              category: 'SOCIAL_ENGAGEMENT',
              description: 'Attend weekly community activities',
              targetDate: daysFromNow(90),
              status: 'ACHIEVED',
              progress: 100,
            },
          ]),
          20, // 20 hours per week
          'COMPLIANT',
          systemUserId,
          systemUserId,
        ]
      );

      console.log(`✅ Created care plan for Gertrude\n`);

      // ═══════════════════════════════════════════════════════════════════════════
      // STEP 12: Create visits for Gertrude (upcoming and recent)
      // ═══════════════════════════════════════════════════════════════════════════

      console.log(`📅 Creating visits for Gertrude...`);

      const gertrudeVisits = [];

      // Create 3 visits today
      for (let i = 0; i < 3; i++) {
        const visitId = uuidv4();
        const caregiver = caregivers[i % caregivers.length];

        const scheduledStart = new Date();
        scheduledStart.setHours(8 + (i * 4), 0, 0, 0); // 8am, 12pm, 4pm

        const scheduledEnd = new Date(scheduledStart);
        scheduledEnd.setHours(scheduledEnd.getHours() + 2); // 2 hour visits

        await client.query(
          `
          INSERT INTO visits (
            id, organization_id, branch_id, client_id, assigned_caregiver_id,
            visit_number, visit_type, service_type_id, service_type_name,
            scheduled_date, scheduled_start_time, scheduled_end_time, scheduled_duration,
            address, status,
            created_by, updated_by, is_demo_data
          ) VALUES (
            $1, $2, $3, $4, $5, $6, $7, $8, $9,
            $10::timestamp::date,
            $11::timestamp::time,
            $12::timestamp::time,
            $13, $14, $15, $16, $17, true
          )
          `,
          [
            visitId,
            orgId,
            branchId,
            gertrudeId,
            caregiver.id,
            `VIS-GERT-${String(i + 1).padStart(3, '0')}`,
            'REGULAR',
            visitId,
            'Personal Care',
            scheduledStart,
            scheduledStart,
            scheduledEnd,
            120, // 2 hours
            JSON.stringify({ type: 'HOME', line1: '456 Oak Avenue', city: 'Springfield', state: 'IL', postalCode: '62702', country: 'US' }),
            'SCHEDULED',
            systemUserId,
            systemUserId,
          ]
        );

        gertrudeVisits.push({ id: visitId, caregiverId: caregiver.id, scheduledStart, scheduledEnd, status: 'SCHEDULED' });
      }

      // Create 2 completed visits (yesterday)
      for (let i = 0; i < 2; i++) {
        const visitId = uuidv4();
        const caregiver = caregivers[i % caregivers.length];

        const scheduledStart = daysAgo(1);
        scheduledStart.setHours(8 + (i * 6), 0, 0, 0); // 8am, 2pm yesterday

        const scheduledEnd = new Date(scheduledStart);
        scheduledEnd.setHours(scheduledEnd.getHours() + 3); // 3 hour visits

        const actualStart = new Date(scheduledStart);
        actualStart.setMinutes(actualStart.getMinutes() + 5); // Started 5 mins late

        const actualEnd = new Date(scheduledEnd);
        actualEnd.setMinutes(actualEnd.getMinutes() - 10); // Ended 10 mins early

        await client.query(
          `
          INSERT INTO visits (
            id, organization_id, branch_id, client_id, assigned_caregiver_id,
            visit_number, visit_type, service_type_id, service_type_name,
            scheduled_date, scheduled_start_time, scheduled_end_time, scheduled_duration,
            actual_start_time, actual_end_time, actual_duration,
            address, status, completion_notes,
            created_by, updated_by, is_demo_data
          ) VALUES (
            $1, $2, $3, $4, $5, $6, $7, $8, $9,
            $10::timestamp::date,
            $11::timestamp::time,
            $12::timestamp::time,
            $13, $14, $15, $16, $17, $18, $19, $20, $21, true
          )
          `,
          [
            visitId,
            orgId,
            branchId,
            gertrudeId,
            caregiver.id,
            `VIS-GERT-${String(i + 10).padStart(3, '0')}`,
            'REGULAR',
            visitId,
            'Personal Care',
            scheduledStart,
            scheduledStart,
            scheduledEnd,
            180, // 3 hours
            actualStart,
            actualEnd,
            170, // actual duration
            JSON.stringify({ type: 'HOME', line1: '456 Oak Avenue', city: 'Springfield', state: 'IL', postalCode: '62702', country: 'US' }),
            'COMPLETED',
            i === 0 ? 'Client in good spirits. Assisted with morning routine and medication. All tasks completed.' : 'Helped with afternoon ADLs. Client enjoyed conversation about gardening.',
            systemUserId,
            systemUserId,
          ]
        );

        gertrudeVisits.push({ id: visitId, caregiverId: caregiver.id, scheduledStart, actualStart, actualEnd, status: 'COMPLETED' });

        // Create visit summary for family
        await client.query(
          `
          INSERT INTO family_visit_summaries (
            id, visit_id, client_id, family_member_ids,
            scheduled_start_time, scheduled_end_time,
            actual_start_time, actual_end_time,
            caregiver_name, tasks_completed, visit_notes,
            status, visible_to_family, published_at, viewed_by_family,
            organization_id, branch_id,
            created_by, updated_by
          ) VALUES ($1, $2, $3, $4, $5, $6, $7, $8, $9, $10, $11, $12, $13, $14, $15, $16, $17, $18, $19)
          `,
          [
            uuidv4(),
            visitId,
            gertrudeId,
            `{${familyMemberId}}`,
            scheduledStart,
            scheduledEnd,
            actualStart,
            actualEnd,
            `${caregiver.firstName} ${caregiver.lastName}`,
            JSON.stringify([
              { task: 'Morning hygiene assistance', completed: true },
              { task: 'Medication administration', completed: true },
              { task: 'Light housekeeping', completed: true },
              { task: 'Meal preparation', completed: true },
            ]),
            i === 0 ? 'Gertrude was in excellent spirits today. We completed all morning routines smoothly.' : 'Great visit today. Gertrude shared stories about her garden.',
            'COMPLETED',
            true,
            actualEnd,
            false,
            orgId,
            branchId,
            systemUserId,
            systemUserId,
          ]
        );
      }

      console.log(`✅ Created ${gertrudeVisits.length} visits for Gertrude\n`);

      // ═══════════════════════════════════════════════════════════════════════════
      // STEP 13: Create task instances for caregivers (7 pending tasks)
      // ═══════════════════════════════════════════════════════════════════════════

      console.log(`✅ Creating task instances for caregivers...`);

      const taskCategories = [
        { category: 'BATHING', name: 'Assist with morning bath', description: 'Help client with bathing, ensure safety', instructions: 'Use walk-in shower, ensure non-slip mat is in place', timeOfDay: 'MORNING' },
        { category: 'MEDICATION', name: 'Administer morning medications', description: 'Give prescribed medications', instructions: 'Check medication list, verify dosage, document administration', timeOfDay: 'MORNING' },
        { category: 'MEAL_PREPARATION', name: 'Prepare lunch', description: 'Prepare nutritious lunch', instructions: 'Follow dietary restrictions, ensure proper portion sizes', timeOfDay: 'AFTERNOON' },
        { category: 'MOBILITY', name: 'Assist with walking exercise', description: 'Help client walk with walker', instructions: 'Use walker, supervise closely, 15-minute walk', timeOfDay: 'AFTERNOON' },
        { category: 'HOUSEKEEPING', name: 'Light housekeeping', description: 'Tidy living areas', instructions: 'Vacuum living room, dust surfaces, organize items', timeOfDay: 'AFTERNOON' },
        { category: 'COMPANIONSHIP', name: 'Social engagement activity', description: 'Engage in conversation or activity', instructions: 'Discuss interests, play cards, or watch favorite show', timeOfDay: 'AFTERNOON' },
        { category: 'DOCUMENTATION', name: 'Complete visit documentation', description: 'Document all care provided', instructions: 'Record all tasks completed, note any changes in condition', timeOfDay: 'ANY' },
      ];

      let taskCount = 0;
      for (let i = 0; i < Math.min(7, taskCategories.length); i++) {
        const task = taskCategories[i];
        const assignedCaregiver = caregivers[i % caregivers.length];
        const assignedClient = i < 3 ? gertrudeId : clients[i % clients.length].id;
        const scheduledDate = i < 4 ? new Date() : daysFromNow(1); // 4 today, 3 tomorrow

        await client.query(
          `
          INSERT INTO task_instances (
            id, care_plan_id, client_id, assigned_caregiver_id,
            name, description, category, instructions,
            scheduled_date, time_of_day, estimated_duration,
            status, required_signature, required_note,
            created_by, updated_by, is_demo_data
          ) VALUES ($1, $2, $3, $4, $5, $6, $7, $8, $9, $10, $11, $12, $13, $14, $15, $16, true)
          `,
          [
            uuidv4(),
            gertrudePlanId,
            assignedClient,
            assignedCaregiver.id,
            task.name,
            task.description,
            task.category,
            task.instructions,
            scheduledDate,
            task.timeOfDay,
            30, // 30 minutes
            'SCHEDULED',
            task.category === 'MEDICATION',
            true,
            systemUserId,
            systemUserId,
          ]
        );
        taskCount++;
      }

      console.log(`✅ Created ${taskCount} task instances\n`);

      // ═══════════════════════════════════════════════════════════════════════════
      // STEP 14: Create message threads and messages for family portal
      // ═══════════════════════════════════════════════════════════════════════════

      console.log(`💬 Creating message threads for family portal...`);

      // Get the family user ID for sending messages
      const familyUserResult = await client.query(
        `SELECT id FROM users WHERE email = 'family@carecommons.example' LIMIT 1`
      );
      const familyUserId = familyUserResult.rows.length > 0 ? familyUserResult.rows[0].id : systemUserId;

      const messageThreads = [
        {
          subject: 'Question about medication schedule',
          messages: [
            { sender: 'FAMILY', text: 'Hi, I noticed the medication schedule changed. Can you explain the new timing?', hoursAgo: 48 },
            { sender: 'STAFF', text: 'Hello! The doctor adjusted the timing to optimize effectiveness. Morning meds are now at 9am instead of 8am.', hoursAgo: 46 },
            { sender: 'FAMILY', text: 'Thank you for clarifying! That makes sense.', hoursAgo: 45 },
          ]
        },
        {
          subject: 'Update on mom\'s progress',
          messages: [
            { sender: 'STAFF', text: 'Wanted to share some good news - Gertrude has been doing wonderfully with her walking exercises!', hoursAgo: 24 },
            { sender: 'FAMILY', text: 'That\'s wonderful to hear! She mentioned enjoying her time with Sarah.', hoursAgo: 22 },
            { sender: 'STAFF', text: 'Yes, they have a great rapport. We\'re seeing consistent improvement in her mobility.', hoursAgo: 20 },
          ]
        },
        {
          subject: 'Upcoming care plan review',
          messages: [
            { sender: 'STAFF', text: 'This is a reminder that Gertrude\'s care plan review is scheduled for next week. Would you like to attend?', hoursAgo: 4 },
          ]
        },
      ];

      let threadCount = 0;
      let messageCount = 0;

      for (const threadData of messageThreads) {
        const threadId = uuidv4();
        const lastMessageTime = _hoursAgo(threadData.messages[threadData.messages.length - 1].hoursAgo);

        await client.query(
          `
          INSERT INTO message_threads (
            id, family_member_id, client_id,
            subject, status, priority,
            participants, last_message_at, message_count,
            unread_count_family, unread_count_staff,
            organization_id, branch_id,
            created_by, updated_by
          ) VALUES ($1, $2, $3, $4, $5, $6, $7, $8, $9, $10, $11, $12, $13, $14, $15)
          `,
          [
            threadId,
            familyMemberId,
            gertrudeId,
            threadData.subject,
            threadData.messages.length === 1 ? 'OPEN' : 'OPEN',
            'NORMAL',
            `{${systemUserId},${familyMemberId}}`,
            lastMessageTime,
            threadData.messages.length,
            threadData.messages[threadData.messages.length - 1].sender === 'STAFF' ? 1 : 0,
            threadData.messages[threadData.messages.length - 1].sender === 'FAMILY' ? 1 : 0,
            orgId,
            branchId,
            systemUserId,
            systemUserId,
          ]
        );

        threadCount++;

        for (const msg of threadData.messages) {
          const isStaff = msg.sender === 'STAFF';

          await client.query(
            `
            INSERT INTO messages (
              id, thread_id, family_member_id, client_id,
              sent_by, sender_type, sender_name,
              message_text, status,
              organization_id,
              created_by, updated_by, is_demo_data
            ) VALUES ($1, $2, $3, $4, $5, $6, $7, $8, $9, $10, $11, $12, true)
            `,
            [
              uuidv4(),
              threadId,
              familyMemberId,
              gertrudeId,
              isStaff ? systemUserId : familyUserId,
              msg.sender,
              isStaff ? 'Care Coordinator' : 'Stein Family',
              msg.text,
              'SENT',
              orgId,
              systemUserId,
              systemUserId,
            ]
          );

          messageCount++;
        }
      }

      console.log(`✅ Created ${threadCount} message threads with ${messageCount} messages\n`);

      // ═══════════════════════════════════════════════════════════════════════════
      // STEP 15: Create activity feed entries for family portal
      // ═══════════════════════════════════════════════════════════════════════════

      console.log(`📰 Creating activity feed entries...`);

      const activities = [
        { type: 'VISIT_COMPLETED', title: 'Visit completed', description: 'Morning care visit completed by Sarah Johnson', relatedType: 'VISIT', relatedId: gertrudeVisits[3]?.id, hoursAgo: 2, icon: 'check-circle' },
        { type: 'TASK_COMPLETED', title: 'Medication administered', description: 'Morning medications administered and documented', relatedType: 'TASK', relatedId: uuidv4(), hoursAgo: 4, icon: 'pill' },
        { type: 'NOTE_ADDED', title: 'Progress note added', description: 'Care coordinator added notes about improved mobility', relatedType: 'NOTE', relatedId: uuidv4(), hoursAgo: 24, icon: 'file-text' },
        { type: 'VISIT_SCHEDULED', title: 'New visit scheduled', description: 'Visit scheduled for tomorrow at 9:00 AM', relatedType: 'VISIT', relatedId: gertrudeVisits[0]?.id, hoursAgo: 48, icon: 'calendar' },
        { type: 'CARE_PLAN_UPDATED', title: 'Care plan updated', description: 'Care plan goals updated - walking exercise goal achieved', relatedType: 'CARE_PLAN', relatedId: gertrudePlanId, hoursAgo: 72, icon: 'clipboard' },
      ];

      let activityCount = 0;
      for (const activity of activities) {
        if (!activity.relatedId) continue; // Skip if no related ID

        await client.query(
          `
          INSERT INTO family_activity_feed (
            id, family_member_id, client_id,
            activity_type, title, description,
            related_entity_type, related_entity_id,
            performed_by, performed_by_name, occurred_at,
            icon_type, viewed_by_family,
            organization_id, branch_id,
            created_by, updated_by
          ) VALUES ($1, $2, $3, $4, $5, $6, $7, $8, $9, $10, $11, $12, $13, $14, $15, $16, $17)
          `,
          [
            uuidv4(),
            familyMemberId,
            gertrudeId,
            activity.type,
            activity.title,
            activity.description,
            activity.relatedType,
            activity.relatedId,
            systemUserId,
            'Care Team',
            _hoursAgo(activity.hoursAgo),
            activity.icon,
            false,
            orgId,
            branchId,
            systemUserId,
            systemUserId,
          ]
        );
        activityCount++;
      }

      console.log(`✅ Created ${activityCount} activity feed entries\n`);

      // ═══════════════════════════════════════════════════════════════════════════
      // SUMMARY
      // ═══════════════════════════════════════════════════════════════════════════
      
      // Calculate EVV compliance statistics
      const completedVisitsWithEvv = visits.filter(v => v.status === 'COMPLETED' && v.evvClockInGPS !== null);
      const evvCompliantVisits = completedVisitsWithEvv.filter(v => v.evvClockOutGPS !== null && v.evvVerificationMethod !== 'PHONE');
      const evvComplianceRate = completedVisitsWithEvv.length > 0
        ? ((evvCompliantVisits.length / completedVisitsWithEvv.length) * 100).toFixed(1)
        : '0';

      // Calculate geographic distribution
      const clientsByCityCount = clients.reduce((acc, c) => {
        acc[c.city] = (acc[c.city] || 0) + 1;
        return acc;
      }, {} as Record<string, number>);

      const caregiversByCityCount = caregivers.reduce((acc, c) => {
        acc[c.city] = (acc[c.city] || 0) + 1;
        return acc;
      }, {} as Record<string, number>);

      console.log('\n═══════════════════════════════════════════════════════════════');
      console.log('✅ TEXAS DEMO DATA SEEDED SUCCESSFULLY!');
      console.log('═══════════════════════════════════════════════════════════════');
      console.log(`📊 Summary:`);
      console.log(`   - ${clients.length + 1} clients (ALL Texas-based + Gertrude Stein)`);
      console.log(`   - ${caregivers.length} caregivers (ALL Texas-based)`);
      console.log(`   - ${visits.length + gertrudeVisits.length} visits with geographic clustering`);
      console.log(`   - ${visits.filter(v => v.status === 'COMPLETED').length + gertrudeVisits.filter(v => v.status === 'COMPLETED').length} completed visits with EVV data (~${evvComplianceRate}% compliant)`);
      console.log(`   - ${visits.filter(v => v.status === 'IN_PROGRESS').length} visits in progress`);
      console.log(`   - ${visits.filter(v => v.status === 'SCHEDULED').length + gertrudeVisits.filter(v => v.status === 'SCHEDULED').length} scheduled future visits`);
      console.log(`   - ${carePlans.length + 1} care plans with goals (includes Gertrude's plan)`);
      console.log(`   - ${familyMembers.length + 1} family members with portal access`);
      console.log(`   - ${taskCount} task instances for caregivers`);
      console.log(`   - ${threadCount} message threads with ${messageCount} messages`);
      console.log(`   - ${activityCount} activity feed entries`);
      console.log(`   - ${invoiceCount} invoices generated`);
      console.log('═══════════════════════════════════════════════════════════════');
      console.log('\n🏙️  Geographic Distribution (Texas Cities):');
      console.log('   Clients:');
      Object.entries(clientsByCityCount).sort((a, b) => b[1] - a[1]).forEach(([city, count]) => {
        console.log(`     - ${city}: ${count} clients`);
      });
      console.log('   Caregivers:');
      Object.entries(caregiversByCityCount).sort((a, b) => b[1] - a[1]).forEach(([city, count]) => {
        console.log(`     - ${city}: ${count} caregivers`);
      });
      console.log('═══════════════════════════════════════════════════════════════');
      console.log('\n📋 Texas-Specific Features:');
      console.log('   ✅ Culturally diverse names (40% Hispanic, 40% Anglo, 12% African American, 8% Asian)');
      console.log('   ✅ Age-appropriate medical conditions (65-95 years old)');
      console.log('   ✅ Realistic Texas addresses with accurate zip codes and area codes');
      console.log('   ✅ Geographic clustering (80% of visits match caregiver city to client city)');
      console.log(`   ✅ EVV compliance: ~${evvComplianceRate}% compliant with realistic issues:`);
      console.log('      - Geofence warnings (GPS accuracy variance)');
      console.log('      - Missed clock-outs (requires coordinator follow-up)');
      console.log('      - Phone verification fallbacks');
      console.log('═══════════════════════════════════════════════════════════════');
      console.log('\n📋 Special Demo Data:');
      console.log(`   🎯 Gertrude Stein (Family Portal Demo):`);
      console.log(`      - Client ID: ${gertrudeId.substring(0, 8)}...`);
      console.log(`      - ${gertrudeVisits.length} visits (3 today, 2 completed yesterday)`);
      console.log(`      - ${taskCount} pending tasks for caregivers`);
      console.log(`      - ${threadCount} message conversations with care team`);
      console.log(`      - ${activityCount} recent activities logged`);
      console.log(`      - Family portal: family@carecommons.example / Family123!`);
      console.log('═══════════════════════════════════════════════════════════════\n');
    });

    await db.close();
    console.log('✅ Database connection closed');
    console.log('\n🎉 Done! Your Texas demo environment is ready with realistic, geographically-clustered data.\n');
    
  } catch (error) {
    console.error('❌ Error seeding database:', error);
    throw error;
  }
}

// Run the seed script
seedDatabase()
  .then(() => {
    console.log('Script completed successfully');
    process.exit(0);
  })
  .catch((error) => {
    console.error('Script failed:', error);
    process.exit(1);
  });<|MERGE_RESOLUTION|>--- conflicted
+++ resolved
@@ -810,12 +810,8 @@
             lat: clientCoordinates.lat + faker.number.float({ min: -0.0001, max: 0.0001, fractionDigits: 6 }),
             lng: clientCoordinates.lng + faker.number.float({ min: -0.0001, max: 0.0001, fractionDigits: 6 }),
           };
-<<<<<<< HEAD
-          // evvClockOutGPS remains null - Missing clock-out
-=======
           // eslint-disable-next-line sonarjs/no-redundant-assignments
           evvClockOutGPS = null; // Missing clock-out (explicit for clarity)
->>>>>>> 5dca34b7
           evvVerificationMethod = 'BIOMETRIC';
           notes = 'All ADLs completed. (Note: Missed clock-out - coordinator follow-up required)';
         } else {
