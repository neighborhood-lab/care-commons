--- conflicted
+++ resolved
@@ -55,13 +55,7 @@
     "jsonwebtoken": "^9.0.2",
     "knex": "^3.1.0",
     "pg": "^8.16.3",
-<<<<<<< HEAD
-    "pino": "^10.1.0",
-    "pino-pretty": "^13.1.2",
-    "prom-client": "^15.1.3",
-=======
     "redis": "^5.9.0",
->>>>>>> dfd83e9c
     "uuid": "^13.0.0",
     "zod": "^4.1.12"
   },
