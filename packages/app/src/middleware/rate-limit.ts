--- conflicted
+++ resolved
@@ -1,110 +1,3 @@
-<<<<<<< HEAD
-import type { Request, Response, NextFunction } from 'express';
-
-/**
- * Simple in-memory rate limiter
- * For production with multiple instances, consider using:
- * - express-rate-limit with Redis store (for distributed rate limiting)
- * - Upstash Rate Limit (serverless-friendly)
- *
- * @see https://www.npmjs.com/package/express-rate-limit
- * @see https://upstash.com/docs/redis/features/ratelimiting
- */
-
-interface RateLimitStore {
-  [key: string]: {
-    count: number;
-    resetTime: number;
-  };
-}
-
-// In-memory store for rate limiting
-// NOTE: This will be reset when the serverless function cold-starts
-// For production, use Redis or similar distributed store
-const store: RateLimitStore = {};
-
-// Cleanup old entries every 5 minutes
-setInterval(() => {
-  const now = Date.now();
-  for (const key in store) {
-    // eslint-disable-next-line security/detect-object-injection
-    const entry = store[key];
-    if (entry !== undefined && entry.resetTime < now) {
-      // eslint-disable-next-line security/detect-object-injection
-      delete store[key];
-    }
-  }
-}, 5 * 60 * 1000);
-
-interface RateLimitOptions {
-  windowMs: number; // Time window in milliseconds
-  max: number; // Maximum number of requests per window
-  message?: string; // Error message when rate limit exceeded
-  standardHeaders?: boolean; // Add RateLimit-* headers
-  skipSuccessfulRequests?: boolean; // Don't count successful requests
-  skip?: (req: Request) => boolean; // Skip rate limiting for certain requests
-}
-
-/**
- * Create a rate limiting middleware
- *
- * @param options - Rate limit configuration
- * @returns Express middleware function
- *
- * @example
- * ```typescript
- * // Limit authentication endpoints to 5 requests per 15 minutes
- * app.use('/api/auth', createRateLimiter({
- *   windowMs: 15 * 60 * 1000,
- *   max: 5,
- *   message: 'Too many login attempts, please try again later'
- * }));
- * ```
- */
-export function createRateLimiter(options: RateLimitOptions) {
-  const {
-    windowMs,
-    max,
-    message = 'Too many requests, please try again later',
-    standardHeaders = true,
-    skipSuccessfulRequests = false,
-    skip,
-  } = options;
-
-  return (req: Request, res: Response, next: NextFunction): void => {
-    // Skip if skip function returns true
-    if (skip?.(req) === true) {
-      return next();
-    }
-
-    // Get client identifier (IP address or authenticated user ID)
-    const identifier =
-      req.ip ?? req.socket.remoteAddress ?? 'unknown';
-
-    // Create key for this endpoint and identifier
-    const key = `${req.path}:${identifier}`;
-
-    const now = Date.now();
-
-    // Initialize or get existing rate limit data
-    // eslint-disable-next-line security/detect-object-injection
-    const existingEntry = store[key];
-    if (existingEntry === undefined || existingEntry.resetTime < now) {
-      // eslint-disable-next-line security/detect-object-injection
-      store[key] = {
-        count: 0,
-        resetTime: now + windowMs,
-      };
-    }
-
-    // TypeScript now knows store[key] exists
-    // eslint-disable-next-line security/detect-object-injection
-    const entry = store[key]!;
-    const { count, resetTime } = entry;
-
-    // Increment request count
-    entry.count++;
-=======
 import rateLimit from 'express-rate-limit';
 import RedisStore from 'rate-limit-redis';
 import Redis from 'redis';
@@ -119,7 +12,6 @@
     console.log('Redis not configured, using in-memory rate limiting');
     return;
   }
->>>>>>> 94349d64
 
   try {
     redisClient = Redis.createClient({ url: redisUrl });
@@ -132,24 +24,6 @@
       console.log('Redis connected successfully for rate limiting');
     });
 
-<<<<<<< HEAD
-    // If skipSuccessfulRequests is enabled, decrement count on successful response
-    if (skipSuccessfulRequests) {
-      const originalSend = res.send;
-      res.send = function (body: unknown) {
-        // eslint-disable-next-line security/detect-object-injection
-        const entry = store[key];
-        if (res.statusCode < 400 && entry !== undefined) {
-          entry.count--;
-        }
-        return originalSend.call(this, body);
-      };
-    }
-
-    next();
-  };
-}
-=======
     await redisClient.connect();
   } catch (error) {
     console.error('Failed to connect to Redis for rate limiting:', error);
@@ -170,7 +44,6 @@
   }
   return undefined;
 };
->>>>>>> 94349d64
 
 // General API rate limit - 100 requests per 15 minutes per IP
 export const generalApiLimiter = rateLimit({
