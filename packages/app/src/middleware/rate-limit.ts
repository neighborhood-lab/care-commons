--- conflicted
+++ resolved
@@ -1,229 +1,3 @@
-<<<<<<< HEAD
-import type { Request, Response, NextFunction } from 'express';
-import { Ratelimit } from '@upstash/ratelimit';
-import { Redis } from '@upstash/redis';
-
-/**
- * Rate limiter with Redis support for distributed environments
- * Falls back to in-memory if Redis is not configured
- *
- * Production: Uses Upstash Redis for distributed rate limiting across serverless instances
- * Development: Uses in-memory store for simplicity
- *
- * @see https://upstash.com/docs/redis/features/ratelimiting
- */
-
-// Initialize Redis client for distributed rate limiting (production)
-let redis: Redis | null = null;
-
-const redisUrl = process.env.UPSTASH_REDIS_REST_URL;
-const redisToken = process.env.UPSTASH_REDIS_REST_TOKEN;
-
-if (redisUrl !== undefined && redisUrl !== '' && redisToken !== undefined && redisToken !== '') {
-  try {
-    redis = new Redis({
-      url: redisUrl,
-      token: redisToken,
-    });
-    console.log('✅ Upstash Redis connected for distributed rate limiting');
-  } catch (error) {
-    console.warn('⚠️ Failed to initialize Upstash Redis, falling back to in-memory rate limiting:', error);
-    redis = null;
-  }
-} else {
-  console.log('ℹ️ Using in-memory rate limiting (Redis not configured)');
-}
-
-// In-memory fallback store for rate limiting
-interface RateLimitStore {
-  [key: string]: {
-    count: number;
-    resetTime: number;
-  };
-}
-
-const inMemoryStore: RateLimitStore = {};
-
-// Cleanup old entries every 5 minutes (only for in-memory store)
-if (redis === null) {
-  setInterval(() => {
-    const now = Date.now();
-    for (const key in inMemoryStore) {
-      const entry = inMemoryStore[key];
-      if (entry !== undefined && entry.resetTime < now) {
-        delete inMemoryStore[key];
-      }
-    }
-  }, 5 * 60 * 1000);
-}
-
-interface RateLimitOptions {
-  windowMs: number; // Time window in milliseconds
-  max: number; // Maximum number of requests per window
-  message?: string; // Error message when rate limit exceeded
-  standardHeaders?: boolean; // Add RateLimit-* headers
-  skipSuccessfulRequests?: boolean; // Don't count successful requests
-  skip?: (req: Request) => boolean; // Skip rate limiting for certain requests
-}
-
-/**
- * Create a rate limiting middleware
- *
- * @param options - Rate limit configuration
- * @returns Express middleware function
- *
- * @example
- * ```typescript
- * // Limit authentication endpoints to 5 requests per 15 minutes
- * app.use('/api/auth', createRateLimiter({
- *   windowMs: 15 * 60 * 1000,
- *   max: 5,
- *   message: 'Too many login attempts, please try again later'
- * }));
- * ```
- */
-/**
- * Handle Redis-based rate limiting
- */
-async function handleRedisRateLimit(
-  upstashLimiter: Ratelimit,
-  key: string,
-  message: string,
-  standardHeaders: boolean,
-  res: Response,
-  next: NextFunction,
-): Promise<void> {
-  const { success, limit, remaining, reset } = await upstashLimiter.limit(key);
-
-  if (standardHeaders) {
-    res.setHeader('RateLimit-Limit', limit.toString());
-    res.setHeader('RateLimit-Remaining', remaining.toString());
-    res.setHeader('RateLimit-Reset', new Date(reset).toISOString());
-  }
-
-  if (!success) {
-    res.status(429).json({
-      error: 'Too Many Requests',
-      message,
-      retryAfter: Math.ceil((reset - Date.now()) / 1000),
-    });
-    return;
-  }
-
-  next();
-}
-
-/**
- * Handle in-memory rate limiting
- */
-function handleInMemoryRateLimit(
-  key: string,
-  windowMs: number,
-  max: number,
-  message: string,
-  standardHeaders: boolean,
-  skipSuccessfulRequests: boolean,
-  res: Response,
-  next: NextFunction,
-): void {
-  const now = Date.now();
-
-  // Initialize or get existing rate limit data
-  const existingEntry = inMemoryStore[key];
-  if (existingEntry === undefined || existingEntry.resetTime < now) {
-    inMemoryStore[key] = {
-      count: 0,
-      resetTime: now + windowMs,
-    };
-  }
-
-  const entry = inMemoryStore[key]!;
-  const { count, resetTime } = entry;
-
-  // Increment request count
-  entry.count++;
-
-  // Calculate remaining requests
-  const remaining = Math.max(0, max - count - 1);
-
-  // Add standard rate limit headers if enabled
-  if (standardHeaders) {
-    res.setHeader('RateLimit-Limit', max.toString());
-    res.setHeader('RateLimit-Remaining', remaining.toString());
-    res.setHeader('RateLimit-Reset', new Date(resetTime).toISOString());
-  }
-
-  // Check if rate limit exceeded
-  if (count >= max) {
-    res.status(429).json({
-      error: 'Too Many Requests',
-      message,
-      retryAfter: Math.ceil((resetTime - now) / 1000),
-    });
-    return;
-  }
-
-  // If skipSuccessfulRequests is enabled, decrement count on successful response
-  if (skipSuccessfulRequests) {
-    const originalSend = res.send;
-    res.send = function (body: unknown) {
-      const entry = inMemoryStore[key];
-      if (res.statusCode < 400 && entry !== undefined) {
-        entry.count--;
-      }
-      return originalSend.call(this, body);
-    };
-  }
-
-  next();
-}
-
-export function createRateLimiter(options: RateLimitOptions) {
-  const {
-    windowMs,
-    max,
-    message = 'Too many requests, please try again later',
-    standardHeaders = true,
-    skipSuccessfulRequests = false,
-    skip,
-  } = options;
-
-  // Create Upstash Ratelimit instance if Redis is available
-  const upstashLimiter = redis !== null
-    ? new Ratelimit({
-        redis,
-        limiter: Ratelimit.slidingWindow(max, `${windowMs} ms`),
-        analytics: true,
-        prefix: 'rl',
-      })
-    : null;
-
-  return async (req: Request, res: Response, next: NextFunction): Promise<void> => {
-    // Skip if skip function returns true
-    if (skip?.(req) === true) {
-      return next();
-    }
-
-    // Get client identifier (IP address or authenticated user ID)
-    const identifier = req.ip ?? req.socket.remoteAddress ?? 'unknown';
-
-    // Create key for this endpoint and identifier
-    const key = `${req.path}:${identifier}`;
-
-    try {
-      if (upstashLimiter !== null) {
-        await handleRedisRateLimit(upstashLimiter, key, message, standardHeaders, res, next);
-      } else {
-        handleInMemoryRateLimit(key, windowMs, max, message, standardHeaders, skipSuccessfulRequests, res, next);
-      }
-    } catch (error) {
-      // On Redis errors, fall back to allowing the request
-      console.error('Rate limiter error:', error);
-      next();
-    }
-  };
-}
-=======
 import rateLimit from 'express-rate-limit';
 import RedisStore from 'rate-limit-redis';
 import Redis from 'redis';
@@ -270,7 +44,6 @@
   }
   return undefined;
 };
->>>>>>> e7d44556
 
 // General API rate limit - 100 requests per 15 minutes per IP
 export const generalApiLimiter = rateLimit({
@@ -371,20 +144,4 @@
   },
 });
 
-<<<<<<< HEAD
-/**
- * Production Configuration:
- *
- * To enable distributed rate limiting in production, set these environment variables:
- * - UPSTASH_REDIS_REST_URL: Your Upstash Redis REST URL
- * - UPSTASH_REDIS_REST_TOKEN: Your Upstash Redis REST token
- *
- * Get these from: https://console.upstash.com
- *
- * Without Redis configuration, the rate limiter falls back to in-memory storage,
- * which works for single-instance deployments but not for serverless environments
- * with multiple concurrent instances.
- */
-=======
-export const getRedisClient = (): ReturnType<typeof Redis.createClient> | null => redisClient;
->>>>>>> e7d44556
+export const getRedisClient = (): ReturnType<typeof Redis.createClient> | null => redisClient;