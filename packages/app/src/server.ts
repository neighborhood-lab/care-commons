/**
 * Care Commons API Server
 * 
 * Main Express application that integrates all vertical route handlers
 */

import dotenv from "dotenv";
import express from 'express';
import cors from 'cors';
import helmet from 'helmet';
import { createRequestLogger } from './middleware/request-logger';
import { authContextMiddleware } from './middleware/auth-context';
import { errorHandler, notFoundHandler } from './middleware/error-handler';
import { initializeDatabase, getDatabase } from '@care-commons/core';
import { setupRoutes } from './routes/index';

dotenv.config({ path: '../../.env', quiet: true });

const app = express();
const PORT = Number(process.env['PORT'] ?? 3000);
const NODE_ENV = process.env['NODE_ENV'] ?? 'development';

/**
 * Parse DATABASE_URL into individual components
 */
function parseDatabaseUrl(url: string): { host: string; port: number; database: string; user: string; password: string; ssl: boolean } {
  // eslint-disable-next-line no-undef
  const parsed = new URL(url);
  const port = Number(parsed.port);
  return {
    host: parsed.hostname,
    port: port !== 0 ? port : 5432,
    database: parsed.pathname.slice(1), // Remove leading /
    user: parsed.username,
    password: parsed.password,
    ssl: true, // Always use SSL for cloud databases
  };
}

/**
 * Initialize database connection
 * Supports both DATABASE_URL (Vercel) and individual config (local dev)
 */
function initDb(): ReturnType<typeof initializeDatabase> {
<<<<<<< HEAD
  // Check for DATABASE_URL first (used by Vercel and other cloud platforms)
  const databaseUrl = process.env['DATABASE_URL'];
  
  if (databaseUrl !== undefined) {
    console.log('Using DATABASE_URL for database connection');
    const dbConfig = parseDatabaseUrl(databaseUrl);
    return initializeDatabase({
      ...dbConfig,
      max: NODE_ENV === 'production' ? 10 : 20, // Lower pool for serverless
      idleTimeoutMillis: NODE_ENV === 'production' ? 10000 : 30000,
    });
  }

  // Fallback to individual environment variables (local development)
  const dbPassword = process.env['DB_PASSWORD'];
  if (dbPassword === undefined) {
    throw new Error('DB_PASSWORD environment variable is required (or use DATABASE_URL)');
=======
  // Check for DATABASE_URL first (Vercel/production style)
  const databaseUrl = process.env['DATABASE_URL'];
  
  if (databaseUrl !== undefined && databaseUrl !== '') {
    console.log('Using DATABASE_URL for connection');
    // Parse DATABASE_URL (format: postgresql://user:pass@host:port/db?sslmode=require)
    const url = new globalThis.URL(databaseUrl);
    const port = Number(url.port);
    const dbConfig = {
      host: url.hostname,
      port: port !== 0 ? port : 5432,
      database: url.pathname.slice(1), // Remove leading /
      user: url.username,
      password: url.password,
      ssl: url.searchParams.get('sslmode') === 'require',
      max: 20,
      idleTimeoutMillis: 30000,
    };
    
    console.log('Database config:', { 
      host: dbConfig.host, 
      port: dbConfig.port, 
      database: dbConfig.database, 
      user: dbConfig.user, 
      ssl: dbConfig.ssl,
      hasPassword: Boolean(dbConfig.password)
    });
    return initializeDatabase(dbConfig);
  }
  
  // Fall back to individual environment variables
  const dbPassword = process.env['DB_PASSWORD'];
  if (dbPassword === undefined) {
    throw new Error('DATABASE_URL or DB_PASSWORD environment variable is required');
>>>>>>> f530d54e
  }

  const dbConfig = {
    host: process.env['DB_HOST'] ?? 'localhost',
    port: Number(process.env['DB_PORT'] ?? 5432),
    database: process.env['DB_NAME'] ?? 'care_commons',
    user: process.env['DB_USER'] ?? 'postgres',
    password: dbPassword,
    ssl: process.env['DB_SSL'] === 'true' ? true : false,
    max: 20,
    idleTimeoutMillis: 30000,
  };

  console.log(`Initializing database: ${dbConfig.host}:${dbConfig.port}/${dbConfig.database}`);
  return initializeDatabase(dbConfig);
}

/**
 * Configure Express middleware
 */
function setupMiddleware(): void {
  // Security headers - use default secure configuration
  app.use(helmet({
    contentSecurityPolicy: {
      directives: {
        defaultSrc: ["'self'"],
        styleSrc: ["'self'", "'unsafe-inline'"],
        scriptSrc: ["'self'"],
        imgSrc: ["'self'", "data:", "https:"],
      },
    },
  }));

  // CORS - restrict to allowed origins in production
  const allowedOrigins = process.env['CORS_ORIGIN']?.split(',') ?? [];
  
  app.use(cors({
    origin: (origin, callback) => {
      // Allow requests with no origin (mobile apps, curl, etc.)
      if (typeof origin !== 'string') {
        callback(null, true);
        return;
      }

      // In development, allow all origins
      if (NODE_ENV === 'development') {
        callback(null, true);
        return;
      }

      // In production, only allow specified origins
      if (allowedOrigins.length === 0) {
        console.warn('⚠️  No CORS_ORIGIN configured - blocking all browser requests');
        callback(new Error('CORS not configured'), false);
        return;
      }

      if (allowedOrigins.includes(origin)) {
        callback(null, true);
      } else {
        callback(new Error(`Origin ${origin} not allowed by CORS`), false);
      }
    },
    credentials: true,
  }));

  // Request logging
  app.use(createRequestLogger());

  // Body parsing
  app.use(express.json({ limit: '10mb' }));
  app.use(express.urlencoded({ extended: true, limit: '10mb' }));

  // User context extraction
  app.use(authContextMiddleware);
}

/**
 * Setup API routes
 */
function setupApiRoutes(): void {
  const db = getDatabase();

  // Root endpoint - API overview
  app.get('/', (_req, res) => {
    res.json({
      name: 'Care Commons API',
      version: '0.1.0',
      environment: NODE_ENV,
      endpoints: {
        health: '/health',
        api: '/api',
        clients: '/api/clients',
        carePlans: '/api/care-plans',
      },
      documentation: 'http://localhost:3000/api',
    });
  });

  // API version info
  app.get('/api', (_req, res) => {
    res.json({
      name: 'Care Commons API',
      version: '0.1.0',
      environment: NODE_ENV,
    });
  });

  // Setup vertical routes
  setupRoutes(app, db);

  // 404 handler
  app.use(notFoundHandler);

  // Error handler (must be last)
  app.use(errorHandler);
}

/**
<<<<<<< HEAD
 * Initialize and configure the Express app
 * This is exported for use in Vercel serverless functions
=======
 * Create and configure the Express app (for Vercel serverless)
 */
export async function createApp(): Promise<express.Express> {
  console.log(`Initializing Care Commons API (${NODE_ENV})`);

  // Health check endpoint FIRST - before any middleware or auth
  // This ensures it's always accessible for monitoring
  app.get('/health', async (_req, res) => {
    try {
      const startTime = Date.now();
      const db = getDatabase();
      const dbHealthy = await db.healthCheck();
      const responseTime = Date.now() - startTime;
      
      const status = dbHealthy === true ? 'healthy' : 'unhealthy';
      const httpStatus = dbHealthy === true ? 200 : 503;
      
      res.status(httpStatus).json({
        status,
        timestamp: new Date().toISOString(),
        environment: NODE_ENV,
        uptime: process.uptime(),
        responseTime,
        database: {
          status: dbHealthy === true ? 'connected' : 'disconnected',
          responseTime,
        },
        memory: {
          used: Math.round(process.memoryUsage().heapUsed / 1024 / 1024),
          total: Math.round(process.memoryUsage().heapTotal / 1024 / 1024),
        },
      });
    } catch (error) {
      // Health check should never fail catastrophically
      res.status(503).json({
        status: 'unhealthy',
        timestamp: new Date().toISOString(),
        error: error instanceof Error ? error.message : 'Unknown error',
      });
    }
  });

  // Initialize database
  const db = initDb();

  // Check database connection
  const isHealthy = await db.healthCheck();
  if (isHealthy !== true) {
    throw new Error('Database health check failed');
  }
  console.log('Database connection established');

  // Setup middleware and routes
  setupMiddleware();
  setupApiRoutes();

  return app;
}

/**
 * Start the server (for local development)
>>>>>>> f530d54e
 */
export async function createApp(): Promise<express.Application> {
  try {
    console.log(`Initializing Care Commons API (${NODE_ENV})`);

<<<<<<< HEAD
    // Initialize database
    const db = initDb();

    // Check database connection
    const isHealthy = await db.healthCheck();
    if (isHealthy !== true) {
      throw new Error('Database health check failed');
    }
    console.log('✅ Database connection established');

    // Setup middleware and routes
    setupMiddleware();
    setupApiRoutes();
=======
    await createApp();
>>>>>>> f530d54e

    console.log('✅ Express app configured');
    return app;
  } catch (error) {
    console.error('❌ Failed to initialize app:', error);
    throw error;
  }
}

/**
 * Start the server (for local development)
 */
async function start(): Promise<void> {
  try {
    console.log(`Starting Care Commons API Server (${NODE_ENV})`);
    
    await createApp();

    // Start listening
    app.listen(PORT, () => {
      console.log(`\n✅ Server running on port ${PORT}`);
      console.log(`   Environment: ${NODE_ENV}`);
      console.log(`   Health check: http://localhost:${PORT}/health`);
      console.log(`   API docs: http://localhost:${PORT}/api\n`);
    });
  } catch (error) {
    console.error('Failed to start server:', error);
    process.exit(1);
  }
}

/**
 * Graceful shutdown
 */
process.on('SIGTERM', () => {
  console.log('\nReceived SIGTERM, shutting down gracefully...');
  void (async () => {
    const db = getDatabase();
    await db.close();
    process.exit(0);
  })();
});

process.on('SIGINT', () => {
  console.log('\nReceived SIGINT, shutting down gracefully...');
  void (async () => {
    const db = getDatabase();
    await db.close();
    process.exit(0);
  })();
});

// Only start the server if this file is run directly (not imported)
// This allows Vercel to import createApp() without starting a server
if (import.meta.url === `file://${process.argv[1]}`) {
  await start();
}<|MERGE_RESOLUTION|>--- conflicted
+++ resolved
@@ -42,25 +42,6 @@
  * Supports both DATABASE_URL (Vercel) and individual config (local dev)
  */
 function initDb(): ReturnType<typeof initializeDatabase> {
-<<<<<<< HEAD
-  // Check for DATABASE_URL first (used by Vercel and other cloud platforms)
-  const databaseUrl = process.env['DATABASE_URL'];
-  
-  if (databaseUrl !== undefined) {
-    console.log('Using DATABASE_URL for database connection');
-    const dbConfig = parseDatabaseUrl(databaseUrl);
-    return initializeDatabase({
-      ...dbConfig,
-      max: NODE_ENV === 'production' ? 10 : 20, // Lower pool for serverless
-      idleTimeoutMillis: NODE_ENV === 'production' ? 10000 : 30000,
-    });
-  }
-
-  // Fallback to individual environment variables (local development)
-  const dbPassword = process.env['DB_PASSWORD'];
-  if (dbPassword === undefined) {
-    throw new Error('DB_PASSWORD environment variable is required (or use DATABASE_URL)');
-=======
   // Check for DATABASE_URL first (Vercel/production style)
   const databaseUrl = process.env['DATABASE_URL'];
   
@@ -95,7 +76,6 @@
   const dbPassword = process.env['DB_PASSWORD'];
   if (dbPassword === undefined) {
     throw new Error('DATABASE_URL or DB_PASSWORD environment variable is required');
->>>>>>> f530d54e
   }
 
   const dbConfig = {
@@ -215,10 +195,6 @@
 }
 
 /**
-<<<<<<< HEAD
- * Initialize and configure the Express app
- * This is exported for use in Vercel serverless functions
-=======
  * Create and configure the Express app (for Vercel serverless)
  */
 export async function createApp(): Promise<express.Express> {
@@ -280,29 +256,12 @@
 
 /**
  * Start the server (for local development)
->>>>>>> f530d54e
  */
 export async function createApp(): Promise<express.Application> {
   try {
     console.log(`Initializing Care Commons API (${NODE_ENV})`);
 
-<<<<<<< HEAD
-    // Initialize database
-    const db = initDb();
-
-    // Check database connection
-    const isHealthy = await db.healthCheck();
-    if (isHealthy !== true) {
-      throw new Error('Database health check failed');
-    }
-    console.log('✅ Database connection established');
-
-    // Setup middleware and routes
-    setupMiddleware();
-    setupApiRoutes();
-=======
     await createApp();
->>>>>>> f530d54e
 
     console.log('✅ Express app configured');
     return app;
