/**
 * API Routes Setup
 * 
 * Integrates all vertical route handlers with the Express app
 */

import { Express, Router } from 'express';
import { Database, PermissionService, UserRepository } from '@care-commons/core';
import { createClientRouter, ClientService, ClientRepository } from '@care-commons/client-demographics';
import { CarePlanService, CarePlanRepository } from '@care-commons/care-plans-tasks';
import { createCarePlanHandlers } from '@care-commons/care-plans-tasks';
import { createAuthRouter } from './auth.js';
import { createOrganizationRouter } from './organizations.js';
import { createCaregiverRouter } from './caregivers.js';
<<<<<<< HEAD
// TODO: Analytics routes temporarily disabled - requires architectural refactor
// The analytics-reporting vertical uses Knex query builder, but the codebase uses raw SQL via Database class
// See verticals/analytics-reporting/README.md for implementation details
// import { createAnalyticsRouter } from './analytics.js';
=======
import { createSyncRouter } from '../api/sync/sync-routes.js';
>>>>>>> 960fd7ca

/**
 * Setup all API routes for the application
 */
export function setupRoutes(app: Express, db: Database): void {
  console.log('Setting up API routes...');

  // Authentication routes
  const authRouter = createAuthRouter(db);
  app.use('/api/auth', authRouter);
  console.log('  ✓ Authentication routes registered');

  // Organization & Invitation routes
  const organizationRouter = createOrganizationRouter(db);
  app.use('/api', organizationRouter);
  console.log('  ✓ Organization & Invitation routes registered');

  // Client Demographics routes
  const clientRepository = new ClientRepository(db);
  const clientService = new ClientService(clientRepository);
  const clientRouter = createClientRouter(clientService);
  app.use('/api', clientRouter);
  console.log('  ✓ Client Demographics routes registered');

  // Care Plans & Tasks routes
  const carePlanRepository = new CarePlanRepository(db);
  const permissionService = new PermissionService();
  const userRepository = new UserRepository(db);
  const carePlanService = new CarePlanService(carePlanRepository, permissionService, userRepository);
  const carePlanHandlers = createCarePlanHandlers(carePlanService);
  const carePlanRouter = createCarePlanRouter(carePlanHandlers);
  app.use('/api', carePlanRouter);
  console.log('  ✓ Care Plans & Tasks routes registered');

  // Caregiver & Staff Management routes
  const caregiverRouter = createCaregiverRouter(db);
  app.use('/api/caregivers', caregiverRouter);
  console.log('  ✓ Caregiver & Staff Management routes registered');

<<<<<<< HEAD
  // Analytics & Reporting routes - TEMPORARILY DISABLED
  // Requires architectural refactor: analytics-reporting uses Knex, but codebase uses raw SQL
  // const analyticsRouter = createAnalyticsRouter(db);
  // app.use('/api/analytics', analyticsRouter);
  // console.log('  ✓ Analytics & Reporting routes registered');
=======
  // Offline Sync routes
  const syncRouter = createSyncRouter(db);
  app.use('/api/sync', syncRouter);
  console.log('  ✓ Offline Sync routes registered');
>>>>>>> 960fd7ca

  // Additional verticals can be added here as they implement route handlers:
  // - Scheduling & Visits
  // - EVV & Time Tracking
  // - Shift Matching
  // - Billing & Invoicing
  // - Payroll Processing

  console.log('API routes setup complete\n');
}

/**
 * Helper to create router from care plan handlers object
 */
function createCarePlanRouter(handlers: ReturnType<typeof createCarePlanHandlers>): Router {
  const router = Router();

  // Care Plan endpoints
  router.post('/care-plans', handlers.createCarePlan);
  router.get('/care-plans', handlers.searchCarePlans);
  router.get('/care-plans/:id', handlers.getCarePlanById);
  router.put('/care-plans/:id', handlers.updateCarePlan);
  router.delete('/care-plans/:id', handlers.deleteCarePlan);
  router.post('/care-plans/:id/activate', handlers.activateCarePlan);
  router.get('/care-plans/expiring', handlers.getExpiringCarePlans);

  // Client-specific care plan endpoints
  router.get('/clients/:clientId/care-plans', handlers.getCarePlansByClientId);
  router.get('/clients/:clientId/care-plans/active', handlers.getActiveCarePlanForClient);

  // Task generation
  router.post('/care-plans/:id/tasks/generate', handlers.createTasksForVisit);

  // Task endpoints
  router.post('/tasks', handlers.createTaskInstance);
  router.get('/tasks', handlers.searchTaskInstances);
  router.get('/tasks/:id', handlers.getTaskInstanceById);
  router.post('/tasks/:id/complete', handlers.completeTask);
  router.post('/tasks/:id/skip', handlers.skipTask);
  router.post('/tasks/:id/report-issue', handlers.reportTaskIssue);

  // Visit tasks
  router.get('/visits/:visitId/tasks', handlers.getTasksByVisitId);

  // Progress notes
  router.post('/progress-notes', handlers.createProgressNote);
  router.get('/care-plans/:id/progress-notes', handlers.getProgressNotesByCarePlanId);

  // Analytics
  router.get('/analytics/care-plans', handlers.getCarePlanAnalytics);
  router.get('/analytics/tasks/completion', handlers.getTaskCompletionMetrics);

  return router;
}<|MERGE_RESOLUTION|>--- conflicted
+++ resolved
@@ -12,14 +12,11 @@
 import { createAuthRouter } from './auth.js';
 import { createOrganizationRouter } from './organizations.js';
 import { createCaregiverRouter } from './caregivers.js';
-<<<<<<< HEAD
 // TODO: Analytics routes temporarily disabled - requires architectural refactor
 // The analytics-reporting vertical uses Knex query builder, but the codebase uses raw SQL via Database class
 // See verticals/analytics-reporting/README.md for implementation details
 // import { createAnalyticsRouter } from './analytics.js';
-=======
 import { createSyncRouter } from '../api/sync/sync-routes.js';
->>>>>>> 960fd7ca
 
 /**
  * Setup all API routes for the application
@@ -59,18 +56,16 @@
   app.use('/api/caregivers', caregiverRouter);
   console.log('  ✓ Caregiver & Staff Management routes registered');
 
-<<<<<<< HEAD
   // Analytics & Reporting routes - TEMPORARILY DISABLED
   // Requires architectural refactor: analytics-reporting uses Knex, but codebase uses raw SQL
   // const analyticsRouter = createAnalyticsRouter(db);
   // app.use('/api/analytics', analyticsRouter);
   // console.log('  ✓ Analytics & Reporting routes registered');
-=======
+
   // Offline Sync routes
   const syncRouter = createSyncRouter(db);
   app.use('/api/sync', syncRouter);
   console.log('  ✓ Offline Sync routes registered');
->>>>>>> 960fd7ca
 
   // Additional verticals can be added here as they implement route handlers:
   // - Scheduling & Visits
