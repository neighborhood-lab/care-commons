/**
 * API Routes Setup
 * 
 * Integrates all vertical route handlers with the Express app
 */

import { Express, Router } from 'express';
import { Database, PermissionService, UserRepository } from '@care-commons/core';
import { createClientRouter, ClientService, ClientRepository } from '@care-commons/client-demographics';
import { CarePlanService, CarePlanRepository } from '@care-commons/care-plans-tasks';
import { createCarePlanHandlers } from '@care-commons/care-plans-tasks';
import authRoutes from './auth.js';
import { createOrganizationRouter } from './organizations.js';
<<<<<<< HEAD
import { createMobileRouter } from './mobile.js';
import { createSyncRouter } from './sync.js';
=======
import { createCaregiverRouter } from './caregivers.js';
>>>>>>> 91a4253b

/**
 * Setup all API routes for the application
 */
export function setupRoutes(app: Express, db: Database): void {
  console.log('Setting up API routes...');

  // Authentication routes
  app.use('/api/auth', authRoutes);
  console.log('  ✓ Authentication routes registered');

  // Organization & Invitation routes
  const organizationRouter = createOrganizationRouter(db);
  app.use('/api', organizationRouter);
  console.log('  ✓ Organization & Invitation routes registered');

  // Client Demographics routes
  const clientRepository = new ClientRepository(db);
  const clientService = new ClientService(clientRepository);
  const clientRouter = createClientRouter(clientService);
  app.use('/api', clientRouter);
  console.log('  ✓ Client Demographics routes registered');

  // Care Plans & Tasks routes
  const carePlanRepository = new CarePlanRepository(db);
  const permissionService = new PermissionService();
  const userRepository = new UserRepository(db);
  const carePlanService = new CarePlanService(carePlanRepository, permissionService, userRepository);
  const carePlanHandlers = createCarePlanHandlers(carePlanService);
  const carePlanRouter = createCarePlanRouter(carePlanHandlers);
  app.use('/api', carePlanRouter);
  console.log('  ✓ Care Plans & Tasks routes registered');

<<<<<<< HEAD
  // Mobile & Sync routes
  const mobileRouter = createMobileRouter(db);
  const syncRouter = createSyncRouter(db);
  app.use('/api', mobileRouter);
  app.use('/api', syncRouter);
  console.log('  ✓ Mobile & Sync routes registered');
=======
  // Caregiver & Staff Management routes
  const caregiverRouter = createCaregiverRouter(db);
  app.use('/api/caregivers', caregiverRouter);
  console.log('  ✓ Caregiver & Staff Management routes registered');
>>>>>>> 91a4253b

  // Additional verticals can be added here as they implement route handlers:
  // - Scheduling & Visits
  // - EVV & Time Tracking
  // - Shift Matching
  // - Billing & Invoicing
  // - Payroll Processing

  console.log('API routes setup complete\n');
}

/**
 * Helper to create router from care plan handlers object
 */
function createCarePlanRouter(handlers: ReturnType<typeof createCarePlanHandlers>): Router {
  const router = Router();

  // Care Plan endpoints
  router.post('/care-plans', handlers.createCarePlan);
  router.get('/care-plans', handlers.searchCarePlans);
  router.get('/care-plans/:id', handlers.getCarePlanById);
  router.put('/care-plans/:id', handlers.updateCarePlan);
  router.delete('/care-plans/:id', handlers.deleteCarePlan);
  router.post('/care-plans/:id/activate', handlers.activateCarePlan);
  router.get('/care-plans/expiring', handlers.getExpiringCarePlans);

  // Client-specific care plan endpoints
  router.get('/clients/:clientId/care-plans', handlers.getCarePlansByClientId);
  router.get('/clients/:clientId/care-plans/active', handlers.getActiveCarePlanForClient);

  // Task generation
  router.post('/care-plans/:id/tasks/generate', handlers.createTasksForVisit);

  // Task endpoints
  router.post('/tasks', handlers.createTaskInstance);
  router.get('/tasks', handlers.searchTaskInstances);
  router.get('/tasks/:id', handlers.getTaskInstanceById);
  router.post('/tasks/:id/complete', handlers.completeTask);
  router.post('/tasks/:id/skip', handlers.skipTask);
  router.post('/tasks/:id/report-issue', handlers.reportTaskIssue);

  // Visit tasks
  router.get('/visits/:visitId/tasks', handlers.getTasksByVisitId);

  // Progress notes
  router.post('/progress-notes', handlers.createProgressNote);
  router.get('/care-plans/:id/progress-notes', handlers.getProgressNotesByCarePlanId);

  // Analytics
  router.get('/analytics/care-plans', handlers.getCarePlanAnalytics);
  router.get('/analytics/tasks/completion', handlers.getTaskCompletionMetrics);

  return router;
}<|MERGE_RESOLUTION|>--- conflicted
+++ resolved
@@ -11,12 +11,7 @@
 import { createCarePlanHandlers } from '@care-commons/care-plans-tasks';
 import authRoutes from './auth.js';
 import { createOrganizationRouter } from './organizations.js';
-<<<<<<< HEAD
-import { createMobileRouter } from './mobile.js';
-import { createSyncRouter } from './sync.js';
-=======
 import { createCaregiverRouter } from './caregivers.js';
->>>>>>> 91a4253b
 
 /**
  * Setup all API routes for the application
@@ -50,19 +45,10 @@
   app.use('/api', carePlanRouter);
   console.log('  ✓ Care Plans & Tasks routes registered');
 
-<<<<<<< HEAD
-  // Mobile & Sync routes
-  const mobileRouter = createMobileRouter(db);
-  const syncRouter = createSyncRouter(db);
-  app.use('/api', mobileRouter);
-  app.use('/api', syncRouter);
-  console.log('  ✓ Mobile & Sync routes registered');
-=======
   // Caregiver & Staff Management routes
   const caregiverRouter = createCaregiverRouter(db);
   app.use('/api/caregivers', caregiverRouter);
   console.log('  ✓ Caregiver & Staff Management routes registered');
->>>>>>> 91a4253b
 
   // Additional verticals can be added here as they implement route handlers:
   // - Scheduling & Visits
