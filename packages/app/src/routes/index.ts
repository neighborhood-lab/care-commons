/**
 * API Routes Setup
 * 
 * Integrates all vertical route handlers with the Express app
 */

import { Express, Router } from 'express';
import { Database, PermissionService, UserRepository } from '@care-commons/core';
import { createClientRouter, ClientService, ClientRepository } from '@care-commons/client-demographics';
import { CarePlanService, CarePlanRepository } from '@care-commons/care-plans-tasks';
import { createCarePlanHandlers } from '@care-commons/care-plans-tasks';
import { createAuthRouter } from './auth.js';
import { createOrganizationRouter } from './organizations.js';
import { createCaregiverRouter } from './caregivers.js';
<<<<<<< HEAD
import { createDemoRouter } from './demo.js';
// NOTE: Analytics routes temporarily disabled - requires architectural refactor
=======
// FIXME: Analytics routes temporarily disabled - requires architectural refactor
>>>>>>> e18e352a
// The analytics-reporting vertical uses Knex query builder, but the codebase uses raw SQL via Database class
// See verticals/analytics-reporting/ARCHITECTURAL_ISSUES.md for implementation details
// import { createAnalyticsRouter } from './analytics.js';
import { createSyncRouter } from '../api/sync/sync-routes.js';

/**
 * Setup all API routes for the application
 */
export function setupRoutes(app: Express, db: Database): void {
  console.log('Setting up API routes...');

  // Authentication routes
  const authRouter = createAuthRouter(db);
  app.use('/api/auth', authRouter);
  console.log('  ✓ Authentication routes registered');

  // Organization & Invitation routes
  const organizationRouter = createOrganizationRouter(db);
  app.use('/api', organizationRouter);
  console.log('  ✓ Organization & Invitation routes registered');

  // Client Demographics routes
  const clientRepository = new ClientRepository(db);
  const clientService = new ClientService(clientRepository);
  const clientRouter = createClientRouter(clientService);
  app.use('/api', clientRouter);
  console.log('  ✓ Client Demographics routes registered');

  // Care Plans & Tasks routes
  const carePlanRepository = new CarePlanRepository(db);
  const permissionService = new PermissionService();
  const userRepository = new UserRepository(db);
  const carePlanService = new CarePlanService(carePlanRepository, permissionService, userRepository);
  const carePlanHandlers = createCarePlanHandlers(carePlanService);
  const carePlanRouter = createCarePlanRouter(carePlanHandlers);
  app.use('/api', carePlanRouter);
  console.log('  ✓ Care Plans & Tasks routes registered');

  // Caregiver & Staff Management routes
  const caregiverRouter = createCaregiverRouter(db);
  app.use('/api/caregivers', caregiverRouter);
  console.log('  ✓ Caregiver & Staff Management routes registered');

  // Demo routes (interactive demo system)
  const demoRouter = createDemoRouter(db);
  app.use('/api/demo', demoRouter);
  console.log('  ✓ Demo routes registered');

  // Analytics & Reporting routes - TEMPORARILY DISABLED
  // Requires architectural refactor: analytics-reporting uses Knex, but codebase uses raw SQL
  // const analyticsRouter = createAnalyticsRouter(db);
  // app.use('/api/analytics', analyticsRouter);
  // console.log('  ✓ Analytics & Reporting routes registered');

  // Offline Sync routes
  const syncRouter = createSyncRouter(db);
  app.use('/api/sync', syncRouter);
  console.log('  ✓ Offline Sync routes registered');

  // Additional verticals can be added here as they implement route handlers:
  // - Scheduling & Visits
  // - EVV & Time Tracking
  // - Shift Matching
  // - Billing & Invoicing
  // - Payroll Processing

  console.log('API routes setup complete\n');
}

/**
 * Helper to create router from care plan handlers object
 */
function createCarePlanRouter(handlers: ReturnType<typeof createCarePlanHandlers>): Router {
  const router = Router();

  // Care Plan endpoints
  router.post('/care-plans', handlers.createCarePlan);
  router.get('/care-plans', handlers.searchCarePlans);
  router.get('/care-plans/:id', handlers.getCarePlanById);
  router.put('/care-plans/:id', handlers.updateCarePlan);
  router.delete('/care-plans/:id', handlers.deleteCarePlan);
  router.post('/care-plans/:id/activate', handlers.activateCarePlan);
  router.get('/care-plans/expiring', handlers.getExpiringCarePlans);

  // Client-specific care plan endpoints
  router.get('/clients/:clientId/care-plans', handlers.getCarePlansByClientId);
  router.get('/clients/:clientId/care-plans/active', handlers.getActiveCarePlanForClient);

  // Task generation
  router.post('/care-plans/:id/tasks/generate', handlers.createTasksForVisit);

  // Task endpoints
  router.post('/tasks', handlers.createTaskInstance);
  router.get('/tasks', handlers.searchTaskInstances);
  router.get('/tasks/:id', handlers.getTaskInstanceById);
  router.post('/tasks/:id/complete', handlers.completeTask);
  router.post('/tasks/:id/skip', handlers.skipTask);
  router.post('/tasks/:id/report-issue', handlers.reportTaskIssue);

  // Visit tasks
  router.get('/visits/:visitId/tasks', handlers.getTasksByVisitId);

  // Progress notes
  router.post('/progress-notes', handlers.createProgressNote);
  router.get('/care-plans/:id/progress-notes', handlers.getProgressNotesByCarePlanId);

  // Analytics
  router.get('/analytics/care-plans', handlers.getCarePlanAnalytics);
  router.get('/analytics/tasks/completion', handlers.getTaskCompletionMetrics);

  return router;
}<|MERGE_RESOLUTION|>--- conflicted
+++ resolved
@@ -12,15 +12,13 @@
 import { createAuthRouter } from './auth.js';
 import { createOrganizationRouter } from './organizations.js';
 import { createCaregiverRouter } from './caregivers.js';
-<<<<<<< HEAD
 import { createDemoRouter } from './demo.js';
-// NOTE: Analytics routes temporarily disabled - requires architectural refactor
-=======
-// FIXME: Analytics routes temporarily disabled - requires architectural refactor
->>>>>>> e18e352a
-// The analytics-reporting vertical uses Knex query builder, but the codebase uses raw SQL via Database class
-// See verticals/analytics-reporting/ARCHITECTURAL_ISSUES.md for implementation details
-// import { createAnalyticsRouter } from './analytics.js';
+/**
+ * NOTE: Analytics routes temporarily disabled - requires architectural refactor
+ * The analytics-reporting vertical uses Knex query builder, but the codebase uses raw SQL via Database class
+ * See verticals/analytics-reporting/ARCHITECTURAL_ISSUES.md for implementation details
+ * When re-enabling: import { createAnalyticsRouter } from './analytics.js';
+ */
 import { createSyncRouter } from '../api/sync/sync-routes.js';
 
 /**
