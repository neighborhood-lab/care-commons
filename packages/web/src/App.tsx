import React from 'react';
import { BrowserRouter, Routes, Route, Navigate } from 'react-router-dom';
import { QueryClient, QueryClientProvider } from '@tanstack/react-query';
import { Toaster } from 'react-hot-toast';
import { useAuth } from './core/hooks';
import { AppShell } from './app/components';
import { FamilyPortalLayout } from './app/layouts/FamilyPortalLayout';
import { Dashboard, Login, NotFound, AdminDashboard } from './app/pages';
import { ClientList, ClientDetail } from './verticals/client-demographics';
import { CarePlanList, CarePlanDetail, TaskList } from './verticals/care-plans';
import { CreateCarePlanPage } from './verticals/care-plans';
import { EVVRecordList, EVVRecordDetail } from './verticals/time-tracking-evv';
import { InvoiceList, InvoiceDetail } from './verticals/billing-invoicing';
import { PayRunList, PayRunDetail } from './verticals/payroll-processing';
import { OpenShiftList, OpenShiftDetail } from './verticals/shift-matching';
<<<<<<< HEAD
import { AdminDashboard as AnalyticsAdminDashboard, CoordinatorDashboard, ReportsPage } from './app/pages/analytics';
=======
import {
  FamilyDashboard,
  ActivityPage,
  MessagesPage,
  NotificationsPage,
  FamilyLoginPage,
} from './verticals/family-engagement';
>>>>>>> 65e8e2d7
import { DemoModeBar } from './demo';

const queryClient = new QueryClient({
  defaultOptions: {
    queries: {
      staleTime: 5 * 60 * 1000,
      retry: 1,
    },
  },
});

const ProtectedRoute: React.FC<{ children: React.ReactNode }> = ({ children }) => {
  const { isAuthenticated } = useAuth();
  
  if (!isAuthenticated) {
    return <Navigate to="/login" replace />;
  }
  
  return <>{children}</>;
};

const PublicRoute: React.FC<{ children: React.ReactNode }> = ({ children }) => {
  const { isAuthenticated } = useAuth();
  
  if (isAuthenticated) {
    return <Navigate to="/" replace />;
  }
  
  return <>{children}</>;
};

function AppRoutes() {
  return (
    <Routes>
      <Route
        path="/login"
        element={
          <PublicRoute>
            <Login />
          </PublicRoute>
        }
      />
      <Route
        path="/"
        element={
          <ProtectedRoute>
            <AppShell>
              <Dashboard />
            </AppShell>
          </ProtectedRoute>
        }
      />
      <Route
        path="/clients"
        element={
          <ProtectedRoute>
            <AppShell>
              <ClientList />
            </AppShell>
          </ProtectedRoute>
        }
      />
      <Route
        path="/clients/:id"
        element={
          <ProtectedRoute>
            <AppShell>
              <ClientDetail />
            </AppShell>
          </ProtectedRoute>
        }
      />
      <Route
        path="/caregivers/*"
        element={
          <ProtectedRoute>
            <AppShell>
              <div className="text-center py-12">
                <h2 className="text-2xl font-bold text-gray-900">Caregivers Module</h2>
                <p className="text-gray-600 mt-2">Coming soon...</p>
              </div>
            </AppShell>
          </ProtectedRoute>
        }
      />
      <Route
        path="/shift-matching"
        element={
          <ProtectedRoute>
            <AppShell>
              <OpenShiftList />
            </AppShell>
          </ProtectedRoute>
        }
      />
      <Route
        path="/shift-matching/:id"
        element={
          <ProtectedRoute>
            <AppShell>
              <OpenShiftDetail />
            </AppShell>
          </ProtectedRoute>
        }
      />
      <Route
        path="/care-plans"
        element={
          <ProtectedRoute>
            <AppShell>
              <CarePlanList />
            </AppShell>
          </ProtectedRoute>
        }
      />
      <Route
        path="/care-plans/new"
        element={
          <ProtectedRoute>
            <AppShell>
              <CreateCarePlanPage />
            </AppShell>
          </ProtectedRoute>
        }
      />
      <Route
        path="/care-plans/:id"
        element={
          <ProtectedRoute>
            <AppShell>
              <CarePlanDetail />
            </AppShell>
          </ProtectedRoute>
        }
      />
      <Route
        path="/tasks"
        element={
          <ProtectedRoute>
            <AppShell>
              <TaskList />
            </AppShell>
          </ProtectedRoute>
        }
      />
      <Route
        path="/time-tracking"
        element={
          <ProtectedRoute>
            <AppShell>
              <EVVRecordList />
            </AppShell>
          </ProtectedRoute>
        }
      />
      <Route
        path="/time-tracking/:id"
        element={
          <ProtectedRoute>
            <AppShell>
              <EVVRecordDetail />
            </AppShell>
          </ProtectedRoute>
        }
      />
      <Route
        path="/billing"
        element={
          <ProtectedRoute>
            <AppShell>
              <InvoiceList />
            </AppShell>
          </ProtectedRoute>
        }
      />
      <Route
        path="/billing/:id"
        element={
          <ProtectedRoute>
            <AppShell>
              <InvoiceDetail />
            </AppShell>
          </ProtectedRoute>
        }
      />
      <Route
        path="/payroll"
        element={
          <ProtectedRoute>
            <AppShell>
              <PayRunList />
            </AppShell>
          </ProtectedRoute>
        }
      />
      <Route
        path="/payroll/runs/:id"
        element={
          <ProtectedRoute>
            <AppShell>
              <PayRunDetail />
            </AppShell>
          </ProtectedRoute>
        }
      />
      <Route
        path="/admin"
        element={
          <ProtectedRoute>
            <AppShell>
              <AdminDashboard />
            </AppShell>
          </ProtectedRoute>
        }
      />
      <Route
        path="/analytics/admin"
        element={
          <ProtectedRoute>
            <AppShell>
              <AnalyticsAdminDashboard />
            </AppShell>
          </ProtectedRoute>
        }
      />
      <Route
        path="/analytics/coordinator"
        element={
          <ProtectedRoute>
            <AppShell>
              <CoordinatorDashboard />
            </AppShell>
          </ProtectedRoute>
        }
      />
      <Route
        path="/analytics/reports"
        element={
          <ProtectedRoute>
            <AppShell>
              <ReportsPage />
            </AppShell>
          </ProtectedRoute>
        }
      />
      <Route
        path="/settings/*"
        element={
          <ProtectedRoute>
            <AppShell>
              <div className="text-center py-12">
                <h2 className="text-2xl font-bold text-gray-900">Settings</h2>
                <p className="text-gray-600 mt-2">Coming soon...</p>
              </div>
            </AppShell>
          </ProtectedRoute>
        }
      />
      {/* Family Portal Routes */}
      <Route path="/family-portal/login" element={<FamilyLoginPage />} />
      <Route path="/family-portal" element={<FamilyPortalLayout />}>
        <Route index element={<FamilyDashboard />} />
        <Route path="activity" element={<ActivityPage />} />
        <Route path="messages" element={<MessagesPage />} />
        <Route path="messages/:threadId" element={<MessagesPage />} />
        <Route path="notifications" element={<NotificationsPage />} />
      </Route>
      <Route path="*" element={<NotFound />} />
    </Routes>
  );
}

function App() {
  return (
    <QueryClientProvider client={queryClient}>
      <BrowserRouter>
        <DemoModeBar />
        <AppRoutes />
        <Toaster position="top-right" />
      </BrowserRouter>
    </QueryClientProvider>
  );
}

export default App;<|MERGE_RESOLUTION|>--- conflicted
+++ resolved
@@ -13,9 +13,6 @@
 import { InvoiceList, InvoiceDetail } from './verticals/billing-invoicing';
 import { PayRunList, PayRunDetail } from './verticals/payroll-processing';
 import { OpenShiftList, OpenShiftDetail } from './verticals/shift-matching';
-<<<<<<< HEAD
-import { AdminDashboard as AnalyticsAdminDashboard, CoordinatorDashboard, ReportsPage } from './app/pages/analytics';
-=======
 import {
   FamilyDashboard,
   ActivityPage,
@@ -23,7 +20,6 @@
   NotificationsPage,
   FamilyLoginPage,
 } from './verticals/family-engagement';
->>>>>>> 65e8e2d7
 import { DemoModeBar } from './demo';
 
 const queryClient = new QueryClient({
