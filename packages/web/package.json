--- conflicted
+++ resolved
@@ -24,12 +24,8 @@
     "@care-commons/shared-components": "file:../shared-components",
     "@headlessui/react": "^2.2.9",
     "@hookform/resolvers": "^5.2.2",
-<<<<<<< HEAD
+    "@nozbe/watermelondb": "^0.28.0",
     "@tanstack/react-query": "^5.90.7",
-=======
-    "@nozbe/watermelondb": "^0.28.0",
-    "@tanstack/react-query": "^5.90.6",
->>>>>>> 960fd7ca
     "clsx": "^2.1.1",
     "date-fns": "^4.1.0",
     "lucide-react": "^0.552.0",
