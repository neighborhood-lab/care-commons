{
  "name": "@care-commons/web",
  "version": "0.1.0",
  "private": true,
  "//1": "════════════════════════════════════════════════════════════════",
  "//2": "⚠️  FRONTEND ESM PACKAGE - Vite requires type:module",
  "//3": "════════════════════════════════════════════════════════════════",
  "type": "module",
  "engines": {
    "node": "22.x"
  },
  "scripts": {
    "dev": "vite",
    "dev:showcase": "vite --config vite.config.showcase.ts",
    "build": "vite build",
    "build:showcase": "vite build --config vite.config.showcase.ts",
    "preview": "vite preview",
    "preview:showcase": "vite preview --config vite.config.showcase.ts",
    "test": "vitest run",
    "test:coverage": "vitest run --coverage",
    "test:ui": "vitest --ui",
<<<<<<< HEAD
    "lint": "eslint . --ext ts,tsx --report-unused-disable-directives --max-warnings 451",
=======
    "lint": "eslint . --ext ts,tsx --report-unused-disable-directives --max-warnings 471",
>>>>>>> 61739480
    "lint:fix": "eslint . --ext ts,tsx --fix",
    "typecheck": "tsc --noEmit"
  },
  "dependencies": {
    "@care-commons/care-plans-tasks": "file:../../verticals/care-plans-tasks",
    "@care-commons/family-engagement": "file:../../verticals/family-engagement",
    "@care-commons/shared-components": "file:../shared-components",
    "@headlessui/react": "^2.2.9",
    "@hookform/resolvers": "^5.2.2",
    "@nozbe/watermelondb": "^0.25.5",
    "@sentry/react": "^10.25.0",
    "@sentry/vite-plugin": "^4.6.0",
    "clsx": "^2.1.1",
    "date-fns": "^4.1.0",
    "framer-motion": "^12.23.24",
    "lucide-react": "^0.553.0",
    "react": "^19.2.0",
    "react-dom": "^19.2.0",
    "react-hook-form": "^7.66.0",
    "react-hot-toast": "^2.6.0",
    "react-is": "^19.2.0",
    "react-router-dom": "^7.9.6",
    "recharts": "^3.4.1",
    "zod": "^4.1.12",
    "zustand": "^5.0.8"
  },
  "devDependencies": {
    "@codecov/vite-plugin": "^1.9.1",
    "@eslint/js": "^9.39.1",
    "@tailwindcss/postcss": "^4.1.17",
    "@testing-library/jest-dom": "^6.9.1",
    "@testing-library/react": "^16.3.0",
    "@testing-library/user-event": "^14.6.1",
    "@types/react": "^19.2.4",
    "@types/react-dom": "^19.2.3",
    "@typescript-eslint/eslint-plugin": "^8.46.4",
    "@typescript-eslint/parser": "^8.46.4",
    "@vitejs/plugin-react": "^5.1.1",
    "@vitest/browser": "^4.0.8",
    "@vitest/coverage-v8": "^4.0.8",
    "@vitest/ui": "^4.0.8",
    "autoprefixer": "^10.4.22",
    "eslint": "^9.39.1",
    "eslint-plugin-promise": "^7.2.1",
    "eslint-plugin-react": "^7.37.5",
    "eslint-plugin-react-hooks": "^7.0.1",
    "eslint-plugin-react-refresh": "^0.4.24",
    "eslint-plugin-sonarjs": "^3.0.5",
    "eslint-plugin-unicorn": "^62.0.0",
    "happy-dom": "^20.0.10",
    "jsdom": "^27.2.0",
    "postcss": "^8.5.6",
    "tailwindcss": "^4.1.17",
    "typescript": "^5.9.3",
    "vite": "^7.2.2",
    "vitest": "^4.0.8"
  }
}<|MERGE_RESOLUTION|>--- conflicted
+++ resolved
@@ -19,11 +19,7 @@
     "test": "vitest run",
     "test:coverage": "vitest run --coverage",
     "test:ui": "vitest --ui",
-<<<<<<< HEAD
-    "lint": "eslint . --ext ts,tsx --report-unused-disable-directives --max-warnings 451",
-=======
     "lint": "eslint . --ext ts,tsx --report-unused-disable-directives --max-warnings 471",
->>>>>>> 61739480
     "lint:fix": "eslint . --ext ts,tsx --fix",
     "typecheck": "tsc --noEmit"
   },
