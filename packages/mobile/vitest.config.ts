/**
 * Vitest configuration for mobile package
 * 
 * Note: Testing React Native components requires special setup.
 * This config is for unit testing services and utilities.
 */

import { defineConfig } from 'vitest/config';

export default defineConfig({
  test: {
    globals: true,
    environment: 'node', // Use 'jsdom' for React Native testing with proper setup
    server: {
      deps: {
        inline: ['@react-native-community/netinfo', '@nozbe/watermelondb'],
      },
    },
    coverage: {
      provider: 'v8',
      reporter: ['text', 'json', 'html'],
      exclude: [
        'node_modules/',
        'dist/',
        '.expo/',
        'ios/',
        'android/',
        '**/*.d.ts',
        '**/*.config.*',
        '**/index.ts', // Barrel exports
        'src/features/**/*.tsx', // UI components (would need RN test environment)
      ],
      thresholds: {
        lines: 70,
        functions: 70,
        branches: 70,
        statements: 70,
      },
    },
    include: ['src/**/*.{test,spec}.{ts,tsx}'],
    exclude: [
      'node_modules',
      'dist',
      '.expo',
      'ios',
      'android',
<<<<<<< HEAD
      'src/services/__tests__/offline-queue.test.ts', // Temporarily excluded due to React Native module transpilation issue
=======
      'src/services/__tests__/location.test.ts',
      'src/services/__tests__/offline-queue.test.ts',
>>>>>>> 6d4b6116
    ],
  },
  resolve: {
    alias: {
      '@': '/src',
    },
  },
});<|MERGE_RESOLUTION|>--- conflicted
+++ resolved
@@ -44,12 +44,8 @@
       '.expo',
       'ios',
       'android',
-<<<<<<< HEAD
-      'src/services/__tests__/offline-queue.test.ts', // Temporarily excluded due to React Native module transpilation issue
-=======
       'src/services/__tests__/location.test.ts',
       'src/services/__tests__/offline-queue.test.ts',
->>>>>>> 6d4b6116
     ],
   },
   resolve: {
