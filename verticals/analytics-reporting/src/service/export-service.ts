--- conflicted
+++ resolved
@@ -323,12 +323,8 @@
     });
 
     // Generate buffer
-<<<<<<< HEAD
-    return Buffer.from(await workbook.xlsx.writeBuffer());
-=======
     const buffer = await workbook.xlsx.writeBuffer();
     return Buffer.from(buffer);
->>>>>>> a20ae27c
   }
 
   /**
