/**
 * Billing validation layer
 * 
 * Comprehensive validation for billing entities and operations
 */

import {
  CreateBillableItemInput,
  CreateInvoiceInput,
  CreatePaymentInput,
  AllocatePaymentInput,
  CreateRateScheduleInput,
  CreatePayerInput,
  CreateAuthorizationInput,
  SubmitClaimInput,
  PayerType,
  UnitType,
  BillableStatus,
  InvoiceStatus,
  PaymentStatus,
  AuthorizationStatus,
} from '../types/billing';

export interface ValidationResult {
  valid: boolean;
  errors: string[];
  warnings?: string[];
}

/**
 * Validate billable item creation
 */
export function validateCreateBillableItem(
  input: CreateBillableItemInput
): ValidationResult {
  const errors: string[] = [];
  const warnings: string[] = [];

  // Required fields
  if (!input.organizationId) {
    errors.push('organizationId is required');
  }
  if (!input.branchId) {
    errors.push('branchId is required');
  }
  if (!input.clientId) {
    errors.push('clientId is required');
  }
  if (!input.serviceTypeId) {
    errors.push('serviceTypeId is required');
  }
  if (!input.serviceTypeCode) {
    errors.push('serviceTypeCode is required');
  }
  if (!input.serviceTypeName) {
    errors.push('serviceTypeName is required');
  }
  if (!input.serviceDate) {
    errors.push('serviceDate is required');
  }
  if (!input.payerId) {
    errors.push('payerId is required');
  }
  if (!input.payerType) {
    errors.push('payerType is required');
  }
  if (!input.payerName) {
    errors.push('payerName is required');
  }

  // Duration and units
  if (input.durationMinutes < 0) {
    errors.push('durationMinutes cannot be negative');
  }
  if (input.units <= 0) {
    errors.push('units must be greater than zero');
  }

  // Unit type validation
  const validUnitTypes: UnitType[] = [
    'HOUR',
    'VISIT',
    'DAY',
    'WEEK',
    'MONTH',
    'TASK',
    'MILE',
    'UNIT',
  ];
  if (!validUnitTypes.includes(input.unitType)) {
    errors.push(`Invalid unit type: ${input.unitType}`);
  }

  // Service date validation
  if (input.serviceDate) {
    const serviceDate = new Date(input.serviceDate);
    const today = new Date();
    today.setHours(23, 59, 59, 999); // End of today

    if (serviceDate > today) {
      errors.push('Service date cannot be in the future');
    }

    // Warn if service date is very old (> 1 year)
    const oneYearAgo = new Date();
    oneYearAgo.setFullYear(oneYearAgo.getFullYear() - 1);
    if (serviceDate < oneYearAgo) {
      warnings.push(
        'Service date is more than 1 year old - may be past claim filing limit'
      );
    }
  }

  // Time validation
  if (input.startTime && input.endTime) {
    const start = new Date(input.startTime);
    const end = new Date(input.endTime);
    if (start >= end) {
      errors.push('startTime must be before endTime');
    }
  }

  // Authorization validation
  if (input.authorizationId && !input.authorizationNumber) {
    warnings.push('Authorization ID provided but authorization number missing');
  }

  // EVV validation for Medicaid/Medicare
  if (
    (input.payerType === 'MEDICAID' || input.payerType === 'MEDICARE') &&
    !input.evvRecordId
  ) {
    warnings.push(
      'EVV record ID recommended for Medicaid/Medicare billing compliance'
    );
  }

  const result: ValidationResult = {
    valid: errors.length === 0,
    errors,
  };
  if (warnings.length > 0) {
    result.warnings = warnings;
  }
  return result;
}

/**
 * Validate invoice creation
 */
export function validateCreateInvoice(
  input: CreateInvoiceInput
): ValidationResult {
  const errors: string[] = [];
  const warnings: string[] = [];

  // Required fields
  if (!input.organizationId) {
    errors.push('organizationId is required');
  }
  if (!input.branchId) {
    errors.push('branchId is required');
  }
  if (!input.payerId) {
    errors.push('payerId is required');
  }
  if (!input.payerType) {
    errors.push('payerType is required');
  }
  if (!input.payerName) {
    errors.push('payerName is required');
  }
  if (!input.periodStart) {
    errors.push('periodStart is required');
  }
  if (!input.periodEnd) {
    errors.push('periodEnd is required');
  }
  if (!input.invoiceDate) {
    errors.push('invoiceDate is required');
  }
  if (!input.dueDate) {
    errors.push('dueDate is required');
  }

  // Billable items
  if (!input.billableItemIds || input.billableItemIds.length === 0) {
    errors.push('At least one billable item is required');
  }

  // Date validations
  if (input.periodStart && input.periodEnd) {
    const start = new Date(input.periodStart);
    const end = new Date(input.periodEnd);
    if (start > end) {
      errors.push('periodStart must be before or equal to periodEnd');
    }
  }

  if (input.invoiceDate && input.dueDate) {
    const invoiceDate = new Date(input.invoiceDate);
    const dueDate = new Date(input.dueDate);
    if (invoiceDate > dueDate) {
      errors.push('invoiceDate must be before or equal to dueDate');
    }
  }

  // Private pay specific validation
  if (input.payerType === 'PRIVATE_PAY' && !input.clientId) {
    warnings.push('clientId recommended for private pay invoices');
  }

  const result: ValidationResult = {
    valid: errors.length === 0,
    errors,
  };
  if (warnings.length > 0) {
    result.warnings = warnings;
  }
  return result;
}

/**
 * Validate payment creation
 */
export function validateCreatePayment(
  input: CreatePaymentInput
): ValidationResult {
  const errors: string[] = [];
  const warnings: string[] = [];

  // Required fields
  if (!input.organizationId) {
    errors.push('organizationId is required');
  }
  if (!input.branchId) {
    errors.push('branchId is required');
  }
  if (!input.payerId) {
    errors.push('payerId is required');
  }
  if (!input.payerType) {
    errors.push('payerType is required');
  }
  if (!input.payerName) {
    errors.push('payerName is required');
  }
  if (!input.amount) {
    errors.push('amount is required');
  }
  if (!input.paymentDate) {
    errors.push('paymentDate is required');
  }
  if (!input.receivedDate) {
    errors.push('receivedDate is required');
  }
  if (!input.paymentMethod) {
    errors.push('paymentMethod is required');
  }

  // Amount validation
  if (input.amount <= 0) {
    errors.push('amount must be greater than zero');
  }

  // Date validation
  if (input.paymentDate && input.receivedDate) {
    const paymentDate = new Date(input.paymentDate);
    const receivedDate = new Date(input.receivedDate);
    if (paymentDate > receivedDate) {
      errors.push('paymentDate cannot be after receivedDate');
    }

    // Warn if payment date is in the future
    const today = new Date();
    if (paymentDate > today) {
      warnings.push('paymentDate is in the future');
    }
  }

  // Reference number for checks
  if (input.paymentMethod === 'CHECK' && !input.referenceNumber) {
    warnings.push('Reference number (check number) recommended for check payments');
  }

  const result: ValidationResult = {
    valid: errors.length === 0,
    errors,
  };
  if (warnings.length > 0) {
    result.warnings = warnings;
  }
  return result;
}

/**
 * Validate payment allocation
 */
export function validateAllocatePayment(
  input: AllocatePaymentInput,
  currentUnapplied: number
): ValidationResult {
  const errors: string[] = [];
  const warnings: string[] = [];

  // Required fields
  if (!input.paymentId) {
    errors.push('paymentId is required');
  }
  if (!input.allocations || input.allocations.length === 0) {
    errors.push('At least one allocation is required');
  }

  // Calculate total allocation
  const totalAllocated = input.allocations.reduce(
    (sum, alloc) => sum + alloc.amount,
    0
  );

  // Check if allocation exceeds available amount
  if (totalAllocated > currentUnapplied) {
    errors.push(
      `Total allocation (${totalAllocated}) exceeds unapplied amount (${currentUnapplied})`
    );
  }

  // Validate individual allocations
  for (const allocation of input.allocations) {
    if (!allocation.invoiceId) {
      errors.push('Each allocation must have an invoiceId');
    }
    if (allocation.amount <= 0) {
      errors.push('Allocation amount must be greater than zero');
    }
  }

  // Warn if not fully allocating payment
  if (totalAllocated < currentUnapplied) {
    const remaining = currentUnapplied - totalAllocated;
    warnings.push(
      `${remaining.toFixed(2)} will remain unapplied after this allocation`
    );
  }

  const result: ValidationResult = {
    valid: errors.length === 0,
    errors,
  };
  if (warnings.length > 0) {
    result.warnings = warnings;
  }
  return result;
}

/**
 * Validate rate schedule creation
 */
export function validateCreateRateSchedule(
  input: CreateRateScheduleInput
): ValidationResult {
  const errors: string[] = [];
  const warnings: string[] = [];

  // Required fields
  if (!input.organizationId) {
    errors.push('organizationId is required');
  }
  if (!input.name) {
    errors.push('name is required');
  }
  if (!input.scheduleType) {
    errors.push('scheduleType is required');
  }
  if (!input.effectiveFrom) {
    errors.push('effectiveFrom is required');
  }
  if (!input.rates || input.rates.length === 0) {
    errors.push('At least one rate is required');
  }

  // Date validation
  if (input.effectiveFrom && input.effectiveTo) {
    const from = new Date(input.effectiveFrom);
    const to = new Date(input.effectiveTo);
    if (from > to) {
      errors.push('effectiveFrom must be before or equal to effectiveTo');
    }
  }

  // Payer-specific validation
  if (input.scheduleType === 'PAYER_SPECIFIC' && !input.payerId) {
    errors.push('payerId required for PAYER_SPECIFIC schedule type');
  }

  // Validate rates
  if (input.rates) {
    for (let i = 0; i < input.rates.length; i++) {
      const rate = input.rates[i];
      if (!rate) continue;
      
      const ratePrefix = `Rate ${i + 1}`;

      if (!rate.serviceTypeId) {
        errors.push(`${ratePrefix}: serviceTypeId is required`);
      }
      if (!rate.serviceTypeCode) {
        errors.push(`${ratePrefix}: serviceTypeCode is required`);
      }
      if (!rate.serviceTypeName) {
        errors.push(`${ratePrefix}: serviceTypeName is required`);
      }
      if (!rate.unitType) {
        errors.push(`${ratePrefix}: unitType is required`);
      }
      if (rate.unitRate === undefined || rate.unitRate < 0) {
        errors.push(`${ratePrefix}: unitRate must be >= 0`);
      }

      // Validate minimum/maximum
      if (
        rate.minimumUnits !== undefined &&
        rate.maximumUnits !== undefined &&
        rate.minimumUnits > rate.maximumUnits
      ) {
        errors.push(`${ratePrefix}: minimumUnits cannot exceed maximumUnits`);
      }
    }
  }

  const result: ValidationResult = {
    valid: errors.length === 0,
    errors,
  };
  if (warnings.length > 0) {
    result.warnings = warnings;
  }
  return result;
}

/**
 * Validate payer creation
 */
export function validateCreatePayer(input: CreatePayerInput): ValidationResult {
  const errors: string[] = [];
  const warnings: string[] = [];

  // Required fields
  if (!input.organizationId) {
    errors.push('organizationId is required');
  }
  if (!input.payerName) {
    errors.push('payerName is required');
  }
  if (!input.payerType) {
    errors.push('payerType is required');
  }

  // Payment terms validation
  if (input.paymentTermsDays < 0) {
    errors.push('paymentTermsDays cannot be negative');
  }
  if (input.paymentTermsDays > 365) {
    warnings.push('paymentTermsDays exceeds 1 year');
  }

  // Type-specific validation (future enhancement for payer-specific fields)
  if (input.payerType === 'MEDICAID') {
    warnings.push('Ensure Medicaid provider ID is configured');
  }
  if (input.payerType === 'MEDICARE') {
    warnings.push('Ensure Medicare provider ID is configured');
  }

  // Billing contact validation
  if (input.billingEmail && !isValidEmail(input.billingEmail)) {
    errors.push('Invalid billing email address');
  }
  if (input.email && !isValidEmail(input.email)) {
    errors.push('Invalid email address');
  }

  const result: ValidationResult = {
    valid: errors.length === 0,
    errors,
  };
  if (warnings.length > 0) {
    result.warnings = warnings;
  }
  return result;
}

/**
 * Validate service authorization creation
 */
export function validateCreateAuthorization(
  input: CreateAuthorizationInput
): ValidationResult {
  const errors: string[] = [];
  const warnings: string[] = [];

  // Required fields
  if (!input.organizationId) {
    errors.push('organizationId is required');
  }
  if (!input.branchId) {
    errors.push('branchId is required');
  }
  if (!input.clientId) {
    errors.push('clientId is required');
  }
  if (!input.authorizationNumber) {
    errors.push('authorizationNumber is required');
  }
  if (!input.authorizationType) {
    errors.push('authorizationType is required');
  }
  if (!input.payerId) {
    errors.push('payerId is required');
  }
  if (!input.serviceTypeId) {
    errors.push('serviceTypeId is required');
  }
  if (!input.effectiveFrom) {
    errors.push('effectiveFrom is required');
  }
  if (!input.effectiveTo) {
    errors.push('effectiveTo is required');
  }

  // Units validation
  if (input.authorizedUnits <= 0) {
    errors.push('authorizedUnits must be greater than zero');
  }
  if (!input.unitType) {
    errors.push('unitType is required');
  }

  // Date validation
  if (input.effectiveFrom && input.effectiveTo) {
    const from = new Date(input.effectiveFrom);
    const to = new Date(input.effectiveTo);
    if (from > to) {
      errors.push('effectiveFrom must be before effectiveTo');
    }

    // Warn if authorization period is very short
    const daysDiff = Math.floor(
      (to.getTime() - from.getTime()) / (1000 * 60 * 60 * 24)
    );
    if (daysDiff < 7) {
      warnings.push('Authorization period is less than 1 week');
    }

    // Warn if authorization is already expired
    const today = new Date();
    if (to < today) {
      warnings.push('Authorization end date is in the past');
    }
  }

  // Referral validation
  if (input.requiresReferral && !input.referralNumber) {
    warnings.push('Referral number recommended when referral is required');
  }

  const result: ValidationResult = {
    valid: errors.length === 0,
    errors,
  };
  if (warnings.length > 0) {
    result.warnings = warnings;
  }
  return result;
}

/**
 * Validate claim submission
 */
export function validateSubmitClaim(input: SubmitClaimInput): ValidationResult {
  const errors: string[] = [];
  const warnings: string[] = [];

  // Required fields
  if (!input.organizationId) {
    errors.push('organizationId is required');
  }
  if (!input.branchId) {
    errors.push('branchId is required');
  }
  if (!input.invoiceId) {
    errors.push('invoiceId is required');
  }
  if (!input.claimType) {
    errors.push('claimType is required');
  }
  if (!input.claimFormat) {
    errors.push('claimFormat is required');
  }
  if (!input.submissionMethod) {
    errors.push('submissionMethod is required');
  }

  // Format-method compatibility
  if (
    input.claimFormat === 'EDI_837P' ||
    input.claimFormat === 'EDI_837I'
  ) {
    if (
      input.submissionMethod !== 'EDI' &&
      input.submissionMethod !== 'CLEARINGHOUSE'
    ) {
      warnings.push(
        'EDI claim formats typically require EDI or CLEARINGHOUSE submission method'
      );
    }
  }

  const result: ValidationResult = {
    valid: errors.length === 0,
    errors,
  };
  if (warnings.length > 0) {
    result.warnings = warnings;
  }
  return result;
}

/**
 * Validate billable item status transition
 */
export function validateBillableStatusTransition(
  currentStatus: BillableStatus,
  newStatus: BillableStatus
): ValidationResult {
  const errors: string[] = [];
  const warnings: string[] = [];

  // Define valid transitions
  const validTransitions: Record<BillableStatus, BillableStatus[]> = {
    PENDING: ['READY', 'HOLD', 'VOIDED'],
    READY: ['INVOICED', 'HOLD', 'VOIDED'],
    INVOICED: ['SUBMITTED', 'ADJUSTED', 'VOIDED'],
    SUBMITTED: ['PAID', 'PARTIAL_PAID', 'DENIED', 'ADJUSTED'],
    PAID: ['ADJUSTED'],
    PARTIAL_PAID: ['PAID', 'ADJUSTED'],
    DENIED: ['APPEALED', 'VOIDED'],
    APPEALED: ['PAID', 'PARTIAL_PAID', 'VOIDED'],
    ADJUSTED: ['READY', 'INVOICED', 'PAID'],
    VOIDED: [], // Cannot transition from VOIDED
    HOLD: ['READY', 'VOIDED'],
  };

  const allowedTransitions = validTransitions[currentStatus] || [];

  if (!allowedTransitions.includes(newStatus)) {
    errors.push(
      `Invalid status transition from ${currentStatus} to ${newStatus}`
    );
  }

  // Warnings for specific transitions
  if (currentStatus === 'PAID' && newStatus === 'ADJUSTED') {
    warnings.push(
      'Adjusting a paid billable item may require payment reversal or refund'
    );
  }

  const result: ValidationResult = {
    valid: errors.length === 0,
    errors,
  };
  if (warnings.length > 0) {
    result.warnings = warnings;
  }
  return result;
}

/**
 * Validate invoice status transition
 */
export function validateInvoiceStatusTransition(
  currentStatus: InvoiceStatus,
  newStatus: InvoiceStatus
): ValidationResult {
  const errors: string[] = [];
  const warnings: string[] = [];

  // Define valid transitions
  const validTransitions: Record<InvoiceStatus, InvoiceStatus[]> = {
    DRAFT: ['PENDING_REVIEW', 'CANCELLED'],
    PENDING_REVIEW: ['APPROVED', 'DRAFT', 'CANCELLED'],
    APPROVED: ['SENT', 'SUBMITTED', 'CANCELLED'],
    SENT: ['PARTIALLY_PAID', 'PAID', 'PAST_DUE', 'DISPUTED', 'CANCELLED'],
    SUBMITTED: ['PARTIALLY_PAID', 'PAID', 'PAST_DUE', 'DISPUTED'],
    PARTIALLY_PAID: ['PAID', 'PAST_DUE', 'DISPUTED'],
    PAID: ['DISPUTED'], // Can dispute even after payment
    PAST_DUE: ['PARTIALLY_PAID', 'PAID', 'DISPUTED', 'CANCELLED'],
    DISPUTED: ['SENT', 'PARTIALLY_PAID', 'PAID', 'CANCELLED'],
    CANCELLED: [], // Cannot transition from CANCELLED
    VOIDED: [], // Cannot transition from VOIDED
  };

  const allowedTransitions = validTransitions[currentStatus] || [];

  if (!allowedTransitions.includes(newStatus)) {
    errors.push(
      `Invalid status transition from ${currentStatus} to ${newStatus}`
    );
  }

  const result: ValidationResult = {
    valid: errors.length === 0,
    errors,
  };
  if (warnings.length > 0) {
    result.warnings = warnings;
  }
  return result;
}

/**
 * Validate payment status transition
 */
export function validatePaymentStatusTransition(
  currentStatus: PaymentStatus,
  newStatus: PaymentStatus
): ValidationResult {
  const errors: string[] = [];

  // Define valid transitions
  const validTransitions: Record<PaymentStatus, PaymentStatus[]> = {
    PENDING: ['RECEIVED', 'VOIDED'],
    RECEIVED: ['APPLIED', 'DEPOSITED', 'RETURNED', 'VOIDED'],
    APPLIED: ['DEPOSITED', 'RETURNED', 'VOIDED', 'REFUNDED'],
    DEPOSITED: ['CLEARED', 'RETURNED'],
    CLEARED: ['REFUNDED'],
    RETURNED: ['VOIDED'],
    VOIDED: [], // Cannot transition from VOIDED
    REFUNDED: [], // Cannot transition from REFUNDED
  };

  const allowedTransitions = validTransitions[currentStatus] || [];

  if (!allowedTransitions.includes(newStatus)) {
    errors.push(
      `Invalid status transition from ${currentStatus} to ${newStatus}`
    );
  }

  return {
    valid: errors.length === 0,
    errors,
  };
}

/**
 * Validate authorization status transition
 */
export function validateAuthorizationStatusTransition(
  currentStatus: AuthorizationStatus,
  newStatus: AuthorizationStatus
): ValidationResult {
  const errors: string[] = [];

  // Define valid transitions
  const validTransitions: Record<AuthorizationStatus, AuthorizationStatus[]> = {
    PENDING: ['ACTIVE', 'DENIED', 'CANCELLED'],
    ACTIVE: ['DEPLETED', 'EXPIRED', 'SUSPENDED', 'CANCELLED'],
    DEPLETED: ['EXPIRED'], // Can only expire after depletion
    EXPIRED: [], // Cannot transition from EXPIRED
    SUSPENDED: ['ACTIVE', 'CANCELLED'],
    CANCELLED: [], // Cannot transition from CANCELLED
    DENIED: [], // Cannot transition from DENIED
  };

  const allowedTransitions = validTransitions[currentStatus] || [];

  if (!allowedTransitions.includes(newStatus)) {
    errors.push(
      `Invalid status transition from ${currentStatus} to ${newStatus}`
    );
  }

  return {
    valid: errors.length === 0,
    errors,
  };
}

/**
 * Helper: Validate email format
 */
function isValidEmail(email: string): boolean {
  // Prevent ReDoS by limiting email length
  if (email.length > 320) return false; // RFC 5321 max email length

<<<<<<< HEAD
  // Safer regex with atomic grouping pattern to prevent backtracking
  const emailRegex = /^[a-zA-Z0-9._%+-]{1,64}@[a-zA-Z0-9.-]{1,255}\.[a-zA-Z]{2,}$/;
  return emailRegex.test(email);
=======
  // Use a simpler regex that avoids catastrophic backtracking
  // Split validation into parts to avoid ReDoS
  const atIndex = email.indexOf('@');
  if (atIndex === -1 || atIndex === 0 || atIndex === email.length - 1) return false;

  const localPart = email.slice(0, atIndex);
  const domainPart = email.slice(atIndex + 1);

  // Local part: no whitespace, at least one character
  if (/\s/.test(localPart) || localPart.length === 0) return false;

  // Domain part: must have a dot, no whitespace
  if (/\s/.test(domainPart) || !domainPart.includes('.')) return false;

  // Domain must have content before and after the dot
  const lastDotIndex = domainPart.lastIndexOf('.');
  if (lastDotIndex === 0 || lastDotIndex === domainPart.length - 1) return false;

  return true;
>>>>>>> 9c5df8cf
}

/**
 * Validate payer type
 */
export function isValidPayerType(payerType: string): payerType is PayerType {
  const validTypes: PayerType[] = [
    'MEDICAID',
    'MEDICARE',
    'MEDICARE_ADVANTAGE',
    'PRIVATE_INSURANCE',
    'MANAGED_CARE',
    'VETERANS_BENEFITS',
    'WORKERS_COMP',
    'PRIVATE_PAY',
    'GRANT',
    'OTHER',
  ];
  return validTypes.includes(payerType as PayerType);
}

/**
 * Validate unit type
 */
export function isValidUnitType(unitType: string): unitType is UnitType {
  const validTypes: UnitType[] = [
    'HOUR',
    'VISIT',
    'DAY',
    'WEEK',
    'MONTH',
    'TASK',
    'MILE',
    'UNIT',
  ];
  return validTypes.includes(unitType as UnitType);
}<|MERGE_RESOLUTION|>--- conflicted
+++ resolved
@@ -794,11 +794,6 @@
   // Prevent ReDoS by limiting email length
   if (email.length > 320) return false; // RFC 5321 max email length
 
-<<<<<<< HEAD
-  // Safer regex with atomic grouping pattern to prevent backtracking
-  const emailRegex = /^[a-zA-Z0-9._%+-]{1,64}@[a-zA-Z0-9.-]{1,255}\.[a-zA-Z]{2,}$/;
-  return emailRegex.test(email);
-=======
   // Use a simpler regex that avoids catastrophic backtracking
   // Split validation into parts to avoid ReDoS
   const atIndex = email.indexOf('@');
@@ -818,7 +813,6 @@
   if (lastDotIndex === 0 || lastDotIndex === domainPart.length - 1) return false;
 
   return true;
->>>>>>> 9c5df8cf
 }
 
 /**
