/**
 * EVV Validator - Validation and integrity checking for EVV data
 */

import { ValidationError } from '@care-commons/core';
import {
  ClockInInput,
  ClockOutInput,
  LocationVerificationInput,
  CreateGeofenceInput,
  GeofenceCheckResult,
  IntegrityCheckResult,
  VerificationResult,
  VerificationIssue,
  VerificationLevel,
  ComplianceFlag,
  EVVRecord,
} from '../types/evv';
import { CryptoUtils } from '../utils/crypto-utils';

export class EVVValidator {
  
  /**
   * Validate clock-in input
   */
  validateClockIn(input: ClockInInput): void {
    const errors: string[] = [];

    if (!input.visitId) {
      errors.push('visitId is required');
    }

    if (!input.caregiverId) {
      errors.push('caregiverId is required');
    }

    if (!input.location) {
      errors.push('location data is required');
    } else {
      this.validateLocation(input.location, errors);
    }

    if (!input.deviceInfo) {
      errors.push('deviceInfo is required');
    } else {
      this.validateDeviceInfo(input.deviceInfo, errors);
    }

    if (errors.length > 0) {
      throw new ValidationError('Invalid clock-in data', { errors });
    }
  }

  /**
   * Validate clock-out input
   */
  validateClockOut(input: ClockOutInput): void {
    const errors: string[] = [];

    if (!input.visitId) {
      errors.push('visitId is required');
    }

    if (!input.evvRecordId) {
      errors.push('evvRecordId is required');
    }

    if (!input.caregiverId) {
      errors.push('caregiverId is required');
    }

    if (!input.location) {
      errors.push('location data is required');
    } else {
      this.validateLocation(input.location, errors);
    }

    if (!input.deviceInfo) {
      errors.push('deviceInfo is required');
    } else {
      this.validateDeviceInfo(input.deviceInfo, errors);
    }

    if (errors.length > 0) {
      throw new ValidationError('Invalid clock-out data', { errors });
    }
  }

  /**
   * Validate location data
   */
  validateLocation(location: LocationVerificationInput, errors: string[]): void {
    if (location.latitude < -90 || location.latitude > 90) {
      errors.push('latitude must be between -90 and 90');
    }

    if (location.longitude < -180 || location.longitude > 180) {
      errors.push('longitude must be between -180 and 180');
    }

    if (location.accuracy < 0) {
      errors.push('accuracy cannot be negative');
    }

    if (location.accuracy > 1000) {
      errors.push('accuracy over 1000 meters is too low for verification');
    }

    if (!location.timestamp) {
      errors.push('location timestamp is required');
    } else {
      const now = new Date();
      const locationTime = new Date(location.timestamp);
      const timeDiff = Math.abs(now.getTime() - locationTime.getTime()) / 1000; // seconds

      // Location timestamp should be within 5 minutes of server time
      if (timeDiff > 300) {
        errors.push('location timestamp is too far from server time (clock skew detected)');
      }
    }

    if (!location.method) {
      errors.push('verification method is required');
    }

    if (location.mockLocationDetected) {
      errors.push('mock location/GPS spoofing detected - verification failed');
    }
  }

  /**
   * Validate device info
   */
  validateDeviceInfo(deviceInfo: any, errors: string[]): void {
    if (!deviceInfo.deviceId) {
      errors.push('deviceId is required');
    }

    if (!deviceInfo.deviceModel) {
      errors.push('deviceModel is required');
    }

    if (!deviceInfo.deviceOS) {
      errors.push('deviceOS is required');
    }

    if (!deviceInfo.appVersion) {
      errors.push('appVersion is required');
    }

    if (deviceInfo.isRooted || deviceInfo.isJailbroken) {
      errors.push('rooted/jailbroken devices are not allowed for EVV compliance');
    }
  }

  /**
   * Validate geofence creation
   */
  validateGeofence(input: CreateGeofenceInput): void {
    const errors: string[] = [];

    if (!input.organizationId) {
      errors.push('organizationId is required');
    }

    if (!input.clientId) {
      errors.push('clientId is required');
    }

    if (!input.addressId) {
      errors.push('addressId is required');
    }

    if (input.centerLatitude < -90 || input.centerLatitude > 90) {
      errors.push('centerLatitude must be between -90 and 90');
    }

    if (input.centerLongitude < -180 || input.centerLongitude > 180) {
      errors.push('centerLongitude must be between -180 and 180');
    }

    if (input.radiusMeters <= 0) {
      errors.push('radiusMeters must be positive');
    }

    if (input.radiusMeters < 10) {
      errors.push('radiusMeters too small - minimum is 10 meters');
    }

    if (input.radiusMeters > 500) {
      errors.push('radiusMeters too large - maximum is 500 meters');
    }

    if (input.shape === 'POLYGON') {
      if (!input.polygonPoints || input.polygonPoints.length < 3) {
        errors.push('polygon shape requires at least 3 points');
      }
    }

    if (errors.length > 0) {
      throw new ValidationError('Invalid geofence data', { errors });
    }
  }

  /**
   * Check if location is within geofence
   */
  checkGeofence(
    locationLat: number,
    locationLon: number,
    locationAccuracy: number,
    geofenceLat: number,
    geofenceLon: number,
    geofenceRadius: number,
    allowedVariance: number = 0
  ): GeofenceCheckResult {
    const distance = this.calculateDistance(locationLat, locationLon, geofenceLat, geofenceLon);
    const effectiveRadius = geofenceRadius + allowedVariance;
    
    // Account for GPS accuracy - if the accuracy circle overlaps the geofence, it's acceptable
    const maxPossibleDistance = distance + locationAccuracy;
    const minPossibleDistance = Math.max(0, distance - locationAccuracy);

    const isWithinGeofence = minPossibleDistance <= effectiveRadius;
    const requiresManualReview = maxPossibleDistance > effectiveRadius && minPossibleDistance <= effectiveRadius;

    let reason: string | undefined;
    if (!isWithinGeofence) {
      if (distance > effectiveRadius + 50) {
        reason = 'Location is significantly outside geofence';
      } else {
        reason = 'Location is slightly outside geofence - may need manual review';
      }
    } else if (requiresManualReview) {
      reason = 'GPS accuracy makes verification uncertain - manual review recommended';
    }

    const resultBase = {
      isWithinGeofence,
      distanceFromCenter: distance,
      distanceFromAddress: distance, // Same as center for circular geofence
      accuracy: locationAccuracy,
      requiresManualReview,
    };

    const resultOptional = {
      reason,
    };

    const resultFilteredOptional = Object.fromEntries(
      Object.entries(resultOptional).filter(([_, value]) => value !== undefined)
    );

    return {
      ...resultBase,
      ...resultFilteredOptional,
    };
  }

  /**
   * Verify EVV record integrity
   */
  verifyIntegrity(record: EVVRecord): IntegrityCheckResult {
    // Compute hash of core fields
    const coreData = {
      visitId: record.visitId,
      clientId: record.clientId,
      caregiverId: record.caregiverId,
      serviceDate: record.serviceDate,
      clockInTime: record.clockInTime,
      clockOutTime: record.clockOutTime,
      serviceAddress: record.serviceAddress,
      clockInVerification: record.clockInVerification,
      clockOutVerification: record.clockOutVerification,
    };

    const computedHash = CryptoUtils.generateIntegrityHash(coreData);
    const hashMatch = computedHash === record.integrityHash;

    // Compute checksum - exclude integrity fields to avoid circular dependency
    const { integrityHash: _integrityHash, integrityChecksum: _integrityChecksum, ...recordWithoutIntegrity } = record;
    const computedChecksum = CryptoUtils.generateChecksum(recordWithoutIntegrity);
    const checksumMatch = computedChecksum === record.integrityChecksum;

    const tamperDetected = !hashMatch || !checksumMatch;
    const issues: string[] = [];

    if (!hashMatch) {
      issues.push('Integrity hash mismatch - core data may have been tampered with');
    }

    if (!checksumMatch) {
      issues.push('Checksum mismatch - record data may have been modified');
    }

    const integrityBase = {
      isValid: !tamperDetected,
      hashMatch,
      checksumMatch,
      tamperDetected,
    };

    const integrityOptional = {
      issues: issues.length > 0 ? issues : undefined,
    };

    const integrityFilteredOptional = Object.fromEntries(
      Object.entries(integrityOptional).filter(([_, value]) => value !== undefined)
    );

    return {
      ...integrityBase,
      ...integrityFilteredOptional,
    };
  }

  /**
   * Perform comprehensive verification
   */
  performVerification(
    evvRecord: EVVRecord,
    geofenceCheck: GeofenceCheckResult
  ): VerificationResult {
    const issues: VerificationIssue[] = [];
    const complianceFlags: ComplianceFlag[] = ['COMPLIANT'];
    let requiresSupervisorReview = false;

    // Check geofence compliance
    if (!geofenceCheck.isWithinGeofence) {
      issues.push({
        issueType: 'GEOFENCE_VIOLATION',
        severity: 'HIGH',
        description: `Location verification failed - ${geofenceCheck.distanceFromAddress}m from address`,
        canBeOverridden: true,
        requiresSupervisor: true,
      });
      complianceFlags.push('GEOFENCE_VIOLATION');
      requiresSupervisorReview = true;
    }

    if (geofenceCheck.requiresManualReview) {
      issues.push({
        issueType: 'LOCATION_UNCERTAIN',
        severity: 'MEDIUM',
        description: 'GPS accuracy makes location uncertain',
        canBeOverridden: true,
        requiresSupervisor: true,
      });
      requiresSupervisorReview = true;
    }

    // Check for GPS accuracy issues
    if (evvRecord.clockInVerification.accuracy > 100) {
      issues.push({
        issueType: 'LOW_GPS_ACCURACY',
        severity: 'MEDIUM',
        description: `GPS accuracy is low (${evvRecord.clockInVerification.accuracy}m)`,
        canBeOverridden: true,
        requiresSupervisor: false,
      });
    }

    // Check for mock location
    if (evvRecord.clockInVerification.mockLocationDetected) {
      issues.push({
        issueType: 'GPS_SPOOFING',
        severity: 'CRITICAL',
        description: 'Mock location/GPS spoofing detected',
        canBeOverridden: true,
        requiresSupervisor: true,
      });
      complianceFlags.push('LOCATION_SUSPICIOUS');
      requiresSupervisorReview = true;
    }

    // Check for rooted/jailbroken device
    // In real implementation, check device security using evvRecord.clockInVerification.deviceId

    // Check visit duration anomalies
    if (evvRecord.totalDuration) {
      if (evvRecord.totalDuration < 5) {
        issues.push({
          issueType: 'VISIT_TOO_SHORT',
          severity: 'HIGH',
          description: 'Visit duration is suspiciously short',
          canBeOverridden: true,
          requiresSupervisor: true,
        });
        requiresSupervisorReview = true;
      }

      if (evvRecord.totalDuration > 720) { // 12 hours
        issues.push({
          issueType: 'VISIT_TOO_LONG',
          severity: 'MEDIUM',
          description: 'Visit duration is unusually long',
          canBeOverridden: true,
          requiresSupervisor: true,
        });
        requiresSupervisorReview = true;
      }
    }

    // Check for missing clock-out
    if (!evvRecord.clockOutTime) {
      issues.push({
        issueType: 'MISSING_CLOCK_OUT',
        severity: 'HIGH',
        description: 'Visit has no clock-out time',
        canBeOverridden: true,
        requiresSupervisor: true,
      });
      requiresSupervisorReview = true;
    }

    // Check for time gaps
    if (evvRecord.pauseEvents && evvRecord.pauseEvents.length > 0) {
      const totalPauseTime = evvRecord.pauseEvents.reduce((sum, pause) => {
        return sum + (pause.duration || 0);
      }, 0);

      if (totalPauseTime > 120) { // More than 2 hours paused
        issues.push({
          issueType: 'EXCESSIVE_PAUSE_TIME',
          severity: 'MEDIUM',
          description: `Total pause time (${totalPauseTime} minutes) is excessive`,
          canBeOverridden: true,
          requiresSupervisor: true,
        });
        complianceFlags.push('TIME_GAP');
        requiresSupervisorReview = true;
      }
    }

    // Determine verification level
    let verificationLevel: VerificationLevel = 'FULL';
    if (issues.length > 0) {
      const hasCritical = issues.some(i => i.severity === 'CRITICAL');
      const hasHigh = issues.some(i => i.severity === 'HIGH');
      
      if (hasCritical) {
        verificationLevel = 'EXCEPTION';
      } else if (hasHigh) {
        verificationLevel = 'PARTIAL';
      }
    }

    // If there are any non-compliant flags beyond 'COMPLIANT', remove 'COMPLIANT'
    if (complianceFlags.length > 1) {
      const index = complianceFlags.indexOf('COMPLIANT');
      if (index > -1) {
        complianceFlags.splice(index, 1);
      }
    }

    return {
      passed: issues.length === 0,
      verificationLevel,
      complianceFlags,
      issues,
      requiresSupervisorReview,
    };
  }

  /**
   * Calculate distance between two coordinates (Haversine formula)
   * Returns distance in meters
   */
  private calculateDistance(
    lat1: number,
    lon1: number,
    lat2: number,
    lon2: number
  ): number {
    const R = 6371000; // Earth's radius in meters
    const φ1 = (lat1 * Math.PI) / 180;
    const φ2 = (lat2 * Math.PI) / 180;
    const Δφ = ((lat2 - lat1) * Math.PI) / 180;
    const Δλ = ((lon2 - lon1) * Math.PI) / 180;

    const a =
      Math.sin(Δφ / 2) * Math.sin(Δφ / 2) +
      Math.cos(φ1) * Math.cos(φ2) * Math.sin(Δλ / 2) * Math.sin(Δλ / 2);

    const c = 2 * Math.atan2(Math.sqrt(a), Math.sqrt(1 - a));

    return R * c;
  }

  /**
   * Validate state-specific requirements for TX and FL
   * Comprehensive validation including grace periods, geofencing, clock methods
   */
  validateStateRequirements(
    stateCode: string,
    config: any, // Accept full state config with all properties
    record: EVVRecord,
    scheduledStartTime?: Date,
    _scheduledEndTime?: Date // Unused parameter, kept for API compatibility
  ): VerificationResult {
    const issues: VerificationIssue[] = [];
    const complianceFlags: ComplianceFlag[] = ['COMPLIANT'];
    let requiresSupervisorReview = false;

    // Validate state code
    if (stateCode !== 'TX' && stateCode !== 'FL') {
      throw new ValidationError(`Unsupported state code: ${stateCode}. Only TX and FL are supported.`);
    }

    // Texas-specific validations (26 TAC §558 - HHSC)
    if (stateCode === 'TX') {
      // 1. Check allowed clock methods
      if (config.allowedClockMethods) {
        const method = record.clockInVerification.method;
        const methodMap: Record<string, string[]> = {
          'GPS': ['MOBILE_GPS'],
          'PHONE': ['FIXED_TELEPHONY'],
          'BIOMETRIC': ['FIXED_BIOMETRIC'],
          'MANUAL': [],
        };

        const methodMappings = methodMap[method] || [];
        const isAllowed = methodMappings.some(m => config.allowedClockMethods.includes(m));

        if (!isAllowed) {
          issues.push({
            issueType: 'INVALID_CLOCK_METHOD',
            severity: 'HIGH',
            description: `Clock method ${method} is not allowed for Texas. Allowed methods: ${config.allowedClockMethods.join(', ')}`,
            canBeOverridden: false,
            requiresSupervisor: true,
          });
          complianceFlags.push('MANUAL_OVERRIDE');
          requiresSupervisorReview = true;
        }
      }

      // 2. Grace period validation
      const clockInGracePeriod = config.clockInGracePeriodMinutes ?? 10;
      if (scheduledStartTime) {
        const minutesEarly = (scheduledStartTime.getTime() - record.clockInTime.getTime()) / 60000;
        if (minutesEarly > clockInGracePeriod) {
          issues.push({
            issueType: 'CLOCK_IN_TOO_EARLY',
            severity: 'MEDIUM',
            description: `Clock-in is ${Math.round(minutesEarly)} minutes before scheduled start. Texas allows maximum ${clockInGracePeriod} minutes early clock-in.`,
            canBeOverridden: true,
            requiresSupervisor: true,
          });
          complianceFlags.push('TIME_GAP');
          requiresSupervisorReview = true;
        }
      }

      // 3. Geofence validation: Base radius + tolerance (HHSC guidance)
      const geoTolerance = config.geoPerimeterTolerance ?? 150; // 100m base + 50m tolerance
      const distance = record.clockInVerification.distanceFromAddress || 0;

      if (distance > geoTolerance) {
        issues.push({
          issueType: 'GEOFENCE_VIOLATION',
          severity: 'CRITICAL',
          description: `Location exceeds Texas geofence tolerance: ${Math.round(distance)}m from address. Texas: 100m + 50m tolerance`,
          canBeOverridden: true,
          requiresSupervisor: true,
        });
        complianceFlags.push('GEOFENCE_VIOLATION');
        requiresSupervisorReview = true;
      }

      // 4. GPS accuracy requirement (check against tolerance)
      const accuracyThreshold = geoTolerance;
      if (record.clockInVerification.accuracy > accuracyThreshold) {
        issues.push({
          issueType: 'LOW_GPS_ACCURACY',
          severity: 'HIGH',
          description: `GPS accuracy ${Math.round(record.clockInVerification.accuracy)}m exceeds Texas tolerance of ${accuracyThreshold}m.`,
          canBeOverridden: true,
          requiresSupervisor: true,
        });
        requiresSupervisorReview = true;
      }

      // 5. VMUR requirement for amended records
      if (record.recordStatus === 'AMENDED') {
        if (config.vmurEnabled && config.vmurApprovalRequired) {
          // Check if VMUR data exists (this would be in a separate field in production)
          // For now, we always flag amended records as needing VMUR
          issues.push({
            issueType: 'MISSING_VMUR',
            severity: 'HIGH',
            description: 'Texas requires VMUR approval for amended EVV records',
            canBeOverridden: false,
            requiresSupervisor: true,
          });
          complianceFlags.push('AMENDED');
          requiresSupervisorReview = true;
        }
      }

      // 6. Mock location detection (security violation)
      if (record.clockInVerification.mockLocationDetected) {
        issues.push({
          issueType: 'GPS_SPOOFING',
          severity: 'CRITICAL',
          description: 'Mock/simulated location detected - not allowed for EVV compliance per Texas HHSC policy.',
          canBeOverridden: true,
          requiresSupervisor: true,
        });
        complianceFlags.push('LOCATION_SUSPICIOUS');
        requiresSupervisorReview = true;
      }
    }

    // Florida-specific validations (Chapter 59A-8 AHCA)
    if (stateCode === 'FL') {
      // 1. Check allowed verification methods
      if (config.allowedVerificationMethods) {
        const method = record.clockInVerification.method;
        const methodMap: Record<string, string[]> = {
          'GPS': ['MOBILE_GPS'],
          'PHONE': ['TELEPHONY_IVR'],
          'BIOMETRIC': ['BIOMETRIC_FIXED'],
          'MANUAL': [],
        };

        const methodMappings = methodMap[method] || [];
        const isAllowed = methodMappings.some(m => config.allowedVerificationMethods.includes(m));

        if (!isAllowed) {
          issues.push({
            issueType: 'INVALID_VERIFICATION_METHOD',
            severity: 'HIGH',
            description: `Verification method ${method} is not allowed for Florida. Allowed methods: ${config.allowedVerificationMethods.join(', ')}`,
            canBeOverridden: false,
            requiresSupervisor: true,
          });
          complianceFlags.push('MANUAL_OVERRIDE');
          requiresSupervisorReview = true;
        }
      }

      // 2. Grace period validation (Florida allows 15 minutes by default)
      const clockInGracePeriod = config.clockInGracePeriodMinutes ?? 15;
      if (scheduledStartTime) {
        const minutesEarly = (scheduledStartTime.getTime() - record.clockInTime.getTime()) / 60000;
        if (minutesEarly > clockInGracePeriod) {
          issues.push({
            issueType: 'CLOCK_IN_TOO_EARLY',
            severity: 'MEDIUM',
            description: `Clock-in is ${Math.round(minutesEarly)} minutes before scheduled start. Florida allows maximum ${clockInGracePeriod} minutes early clock-in.`,
            canBeOverridden: true,
            requiresSupervisor: true,
          });
          complianceFlags.push('TIME_GAP');
          requiresSupervisorReview = true;
        }
      }

      // 3. Geofence validation: Base radius + tolerance
      const geoTolerance = config.geoPerimeterTolerance ?? 250; // 150m base + 100m tolerance
      const distance = record.clockInVerification.distanceFromAddress || 0;

      if (distance > geoTolerance) {
        issues.push({
          issueType: 'GEOFENCE_VIOLATION',
          severity: 'HIGH',
          description: `Location exceeds Florida geofence tolerance: ${Math.round(distance)}m from address. Florida: 150m + 100m tolerance`,
          canBeOverridden: true,
          requiresSupervisor: true,
        });
        complianceFlags.push('GEOFENCE_VIOLATION');
        requiresSupervisorReview = true;
      }

      // 4. Telephony fallback validation
      if (record.clockInVerification.method === 'PHONE') {
        if (config.allowTelephonyFallback === false) {
          issues.push({
            issueType: 'UNAUTHORIZED_TELEPHONY',
            severity: 'HIGH',
            description: 'Telephony verification not authorized for this configuration',
            canBeOverridden: false,
            requiresSupervisor: true,
          });
          complianceFlags.push('MANUAL_OVERRIDE');
          requiresSupervisorReview = true;
        }
      }

      // 5. MCO-specific requirements
      if (config.mcoRequirements) {
        const mco = config.mcoRequirements;

        // Check client signature requirement
        if (mco.requiresClientSignature) {
<<<<<<< HEAD
          // Check if signature exists on record
          if (!record.clientAttestation?.signatureData) {
            issues.push({
              issueType: 'MISSING_SIGNATURE',
              severity: 'HIGH',
              description: `MCO ${mco.mcoName} requires client signature`,
              canBeOverridden: false,
              requiresSupervisor: true,
            });
            complianceFlags.push('MISSING_SIGNATURE');
            requiresSupervisorReview = true;
          }
=======
          // TODO: Implement client signature validation once EVVRecord type is extended
          // In production, check if signature exists on record
          // if (!record.clientSignature) {
          //   issues.push({
          //     issueType: 'MISSING_SIGNATURE',
          //     severity: 'HIGH',
          //     description: `MCO ${mco.mcoName} requires client signature`,
          //     canBeOverridden: false,
          //     requiresSupervisor: true,
          //   });
          //   complianceFlags.push('MISSING_SIGNATURE');
          //   requiresSupervisorReview = true;
          // }
>>>>>>> c0911fea
        }

        // Check photo verification requirement
        if (mco.requiresPhotoVerification) {
<<<<<<< HEAD
          // Check if photo exists on record (clock-in or clock-out)
          if (!record.clockInVerification?.photoUrl && !record.clockOutVerification?.photoUrl) {
            issues.push({
              issueType: 'MISSING_PHOTO_VERIFICATION',
              severity: 'HIGH',
              description: `MCO ${mco.mcoName} requires photo verification`,
              canBeOverridden: false,
              requiresSupervisor: true,
            });
            requiresSupervisorReview = true;
          }
=======
          // TODO: Implement photo verification validation once EVVRecord type is extended
          // In production, check if photo exists on record
          // if (!record.photoVerification) {
          //   issues.push({
          //     issueType: 'MISSING_PHOTO_VERIFICATION',
          //     severity: 'HIGH',
          //     description: `MCO ${mco.mcoName} requires photo verification`,
          //     canBeOverridden: false,
          //     requiresSupervisor: true,
          //   });
          //   requiresSupervisorReview = true;
          // }
>>>>>>> c0911fea
        }
      }

      // 6. Mock location detection
      if (record.clockInVerification.mockLocationDetected) {
        issues.push({
          issueType: 'GPS_SPOOFING',
          severity: 'CRITICAL',
          description: 'Mock/simulated location detected - not allowed for EVV compliance per Florida AHCA policy.',
          canBeOverridden: true,
          requiresSupervisor: true,
        });
        complianceFlags.push('LOCATION_SUSPICIOUS');
        requiresSupervisorReview = true;
      }
    }

    // Remove COMPLIANT flag if there are any other flags
    if (complianceFlags.length > 1) {
      const index = complianceFlags.indexOf('COMPLIANT');
      if (index > -1) {
        complianceFlags.splice(index, 1);
      }
    }

    // Determine verification level based on issue severity
    let verificationLevel: VerificationLevel = 'FULL';
    if (issues.length > 0) {
      const hasCritical = issues.some(i => i.severity === 'CRITICAL');
      const hasHigh = issues.some(i => i.severity === 'HIGH');
      const hasMedium = issues.some(i => i.severity === 'MEDIUM');

      if (hasCritical) {
        verificationLevel = 'EXCEPTION';
      } else if (hasHigh || hasMedium) {
        verificationLevel = 'PARTIAL';
      }
    }

    return {
      passed: issues.length === 0,
      verificationLevel,
      complianceFlags,
      issues,
      requiresSupervisorReview,
    };
  }

  /**
   * Validate geographic location with state-specific tolerance
   *
   * Tests call this method directly with raw parameters for geographic validation
   */
  validateGeographicWithStateTolerance(
    stateCode: string,
    locationLat: number,
    locationLon: number,
    accuracy: number,
    geofenceLat: number,
    geofenceLon: number,
    baseRadius: number
  ): GeofenceCheckResult {
    // Validate state code
    if (stateCode !== 'TX' && stateCode !== 'FL') {
      throw new ValidationError(`Unsupported state code: ${stateCode}. Only TX and FL are supported.`);
    }

    // Get state-specific tolerance
    // Texas: 100m base + 50m tolerance = 150m total
    // Florida: 150m base + 100m tolerance = 250m total
    const stateTolerance = stateCode === 'TX' ? 50 : 100;

    // Use the standard geofence check with state-specific tolerance
    const geofenceCheck = this.checkGeofence(
      locationLat,
      locationLon,
      accuracy,
      geofenceLat,
      geofenceLon,
      baseRadius,
      stateTolerance
    );

    return geofenceCheck;
  }
}<|MERGE_RESOLUTION|>--- conflicted
+++ resolved
@@ -278,7 +278,7 @@
     const hashMatch = computedHash === record.integrityHash;
 
     // Compute checksum - exclude integrity fields to avoid circular dependency
-    const { integrityHash: _integrityHash, integrityChecksum: _integrityChecksum, ...recordWithoutIntegrity } = record;
+    const { integrityHash, integrityChecksum, ...recordWithoutIntegrity } = record;
     const computedChecksum = CryptoUtils.generateChecksum(recordWithoutIntegrity);
     const checksumMatch = computedChecksum === record.integrityChecksum;
 
@@ -694,20 +694,6 @@
 
         // Check client signature requirement
         if (mco.requiresClientSignature) {
-<<<<<<< HEAD
-          // Check if signature exists on record
-          if (!record.clientAttestation?.signatureData) {
-            issues.push({
-              issueType: 'MISSING_SIGNATURE',
-              severity: 'HIGH',
-              description: `MCO ${mco.mcoName} requires client signature`,
-              canBeOverridden: false,
-              requiresSupervisor: true,
-            });
-            complianceFlags.push('MISSING_SIGNATURE');
-            requiresSupervisorReview = true;
-          }
-=======
           // TODO: Implement client signature validation once EVVRecord type is extended
           // In production, check if signature exists on record
           // if (!record.clientSignature) {
@@ -721,24 +707,10 @@
           //   complianceFlags.push('MISSING_SIGNATURE');
           //   requiresSupervisorReview = true;
           // }
->>>>>>> c0911fea
         }
 
         // Check photo verification requirement
         if (mco.requiresPhotoVerification) {
-<<<<<<< HEAD
-          // Check if photo exists on record (clock-in or clock-out)
-          if (!record.clockInVerification?.photoUrl && !record.clockOutVerification?.photoUrl) {
-            issues.push({
-              issueType: 'MISSING_PHOTO_VERIFICATION',
-              severity: 'HIGH',
-              description: `MCO ${mco.mcoName} requires photo verification`,
-              canBeOverridden: false,
-              requiresSupervisor: true,
-            });
-            requiresSupervisorReview = true;
-          }
-=======
           // TODO: Implement photo verification validation once EVVRecord type is extended
           // In production, check if photo exists on record
           // if (!record.photoVerification) {
@@ -751,7 +723,6 @@
           //   });
           //   requiresSupervisorReview = true;
           // }
->>>>>>> c0911fea
         }
       }
 
