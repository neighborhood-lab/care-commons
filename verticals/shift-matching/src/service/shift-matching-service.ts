--- conflicted
+++ resolved
@@ -51,11 +51,7 @@
     this.repository = new ShiftMatchingRepository(pool);
     // CaregiverService requires a Database, but we're passing Pool
     // This is a type issue - in production, wrap Pool in Database class
-<<<<<<< HEAD
-    this.caregiverService = caregiverService ?? (new CaregiverService(pool as unknown as Parameters<typeof CaregiverService>[0]));
-=======
     this.caregiverService = caregiverService ?? (new CaregiverService(pool as unknown as Database));
->>>>>>> 4e63beaf
   }
 
   /**
@@ -552,25 +548,6 @@
     let expiredCount = 0;
 
     for (const row of staleProposals.rows) {
-<<<<<<< HEAD
-      const proposalRow = row as unknown as {
-        id: UUID;
-        open_shift_id: UUID;
-        visit_id: UUID;
-        caregiver_id: UUID;
-      };
-
-      await this.repository.updateProposalStatus(proposalRow.id, 'EXPIRED', context);
-
-      await this.repository.createMatchHistory(
-        {
-          openShiftId: proposalRow.open_shift_id,
-          visitId: proposalRow.visit_id,
-          caregiverId: proposalRow.caregiver_id,
-          attemptNumber: 1,
-          outcome: 'EXPIRED',
-          assignmentProposalId: proposalRow.id,
-=======
       const rowData = row as Record<string, unknown>;
       await this.repository.updateProposalStatus(rowData.id as string, 'EXPIRED', context);
 
@@ -582,7 +559,6 @@
           attemptNumber: 1,
           outcome: 'EXPIRED',
           assignmentProposalId: rowData.id as string,
->>>>>>> 4e63beaf
           assignedSuccessfully: false,
         },
         context
