--- conflicted
+++ resolved
@@ -541,15 +541,11 @@
     if (parsed.goalProgress !== undefined) {
       // Filter out undefined progressPercentage from goalProgress items
       result.goalProgress = parsed.goalProgress.map(goal => {
-<<<<<<< HEAD
-        const filteredGoal = {
-=======
         const filteredGoal: Omit<GoalProgress, 'progressPercentage' | 'barriers' | 'nextSteps'> & {
           progressPercentage?: number;
           barriers?: string[];
           nextSteps?: string[];
         } = {
->>>>>>> 70e3a46a
           goalId: goal.goalId,
           goalName: goal.goalName,
           status: goal.status,
@@ -565,13 +561,9 @@
     if (parsed.observations !== undefined) {
       // Filter out undefined severity from observation items
       result.observations = parsed.observations.map(obs => {
-<<<<<<< HEAD
-        const filteredObs = {
-=======
         const filteredObs: Omit<Observation, 'severity'> & {
           severity?: 'NORMAL' | 'ATTENTION' | 'URGENT';
         } = {
->>>>>>> 70e3a46a
           category: obs.category,
           observation: obs.observation,
           timestamp: obs.timestamp,
@@ -586,9 +578,6 @@
     
     if (parsed.signature !== undefined) {
       // Filter out undefined properties from signature
-<<<<<<< HEAD
-      result.signature = {
-=======
       const filteredSig: {
         signatureData: string;
         signedBy: string;
@@ -597,7 +586,6 @@
         ipAddress?: string;
         deviceInfo?: string;
       } = {
->>>>>>> 70e3a46a
         signatureData: parsed.signature.signatureData,
         signedBy: parsed.signature.signedBy,
         signedByName: parsed.signature.signedByName,
@@ -605,6 +593,45 @@
         ...(parsed.signature.ipAddress !== undefined && { ipAddress: parsed.signature.ipAddress }),
         ...(parsed.signature.deviceInfo !== undefined && { deviceInfo: parsed.signature.deviceInfo }),
       };
+      result.signature = filteredSig;
+    }
+    
+    if (parsed.observations !== undefined) {
+      // Filter out undefined severity from observation items
+      result.observations = parsed.observations.map(obs => {
+        const filteredObs: Omit<Observation, 'severity'> & {
+          severity?: 'NORMAL' | 'ATTENTION' | 'URGENT';
+        } = {
+          category: obs.category,
+          observation: obs.observation,
+          timestamp: obs.timestamp,
+          ...(obs.severity !== undefined && { severity: obs.severity }),
+        };
+        return filteredObs;
+      });
+    }
+    
+    if (parsed.concerns !== undefined) result.concerns = parsed.concerns;
+    if (parsed.recommendations !== undefined) result.recommendations = parsed.recommendations;
+    
+    if (parsed.signature !== undefined) {
+      // Filter out undefined properties from signature
+      const filteredSig: {
+        signatureData: string;
+        signedBy: string;
+        signedByName: string;
+        signatureType: 'ELECTRONIC' | 'STYLUS' | 'TOUCHSCREEN';
+        ipAddress?: string;
+        deviceInfo?: string;
+      } = {
+        signatureData: parsed.signature.signatureData,
+        signedBy: parsed.signature.signedBy,
+        signedByName: parsed.signature.signedByName,
+        signatureType: parsed.signature.signatureType,
+        ...(parsed.signature.ipAddress !== undefined && { ipAddress: parsed.signature.ipAddress }),
+        ...(parsed.signature.deviceInfo !== undefined && { deviceInfo: parsed.signature.deviceInfo }),
+      };
+      result.signature = filteredSig;
     }
     
     return result;
