--- conflicted
+++ resolved
@@ -288,17 +288,11 @@
 1. **Feature Development**
    - Create feature branch from `develop`
    - Make changes with proper testing
-<<<<<<< HEAD
-   - **Commit triggers pre-commit hooks** - all checks must pass
-   - Open pull request to `develop`
-   - **CI workflow validates changes automatically**
-=======
    - Open pull request to `develop` (triggers CI checks only)
    - CI workflow validates changes automatically
    - Review code and CI results
    - Merge to `develop` (triggers preview deployment)
    - Verify preview deployment works correctly
->>>>>>> 9a857fe8
 
 2. **Release Preparation**
    - Ensure all tests pass on `develop`
