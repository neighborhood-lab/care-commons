import React from 'react';
import { BrowserRouter, Routes, Route } from 'react-router-dom';
import { QueryClient, QueryClientProvider } from '@tanstack/react-query';
import { Toaster } from 'react-hot-toast';
import { DataProviderContextProvider } from '@/core/providers/context';
import { RoleProvider } from './contexts/RoleContext';
import { createMockProvider } from './providers/mock-provider';
import { seedData } from './data/seed-data';

// Pages
import { LandingPage } from './pages/LandingPage';
import { DashboardPage } from './pages/DashboardPage';
import { ClientDemographicsPage } from './pages/ClientDemographicsPage';
import { CarePlansPage } from './pages/CarePlansPage';
import { TaskManagementPage } from './pages/TaskManagementPage';
import { CaregiverManagementPage } from './pages/CaregiverManagementPage';
import { ShiftMatchingPage } from './pages/ShiftMatchingPage';
import { BillingPage } from './pages/BillingPage';

// Mobile Pages
import { MobileHomePage } from './pages/mobile/MobileHomePage';
import { MobileVisitsPage } from './pages/mobile/MobileVisitsPage';
import { MobileTasksPage } from './pages/mobile/MobileTasksPage';
import { MobileProfilePage } from './pages/mobile/MobileProfilePage';
import { MobileClientsPage } from './pages/mobile/MobileClientsPage';
import { MobileCarePlansPage } from './pages/mobile/MobileCarePlansPage';

// Create React Query client
const queryClient = new QueryClient({
  defaultOptions: {
    queries: {
      staleTime: 5 * 60 * 1000, // 5 minutes
      retry: 1,
      refetchOnWindowFocus: false,
    },
  },
});

// Create mock data provider
const mockProvider = createMockProvider(seedData);

export const App: React.FC = () => {
  return (
    <QueryClientProvider client={queryClient}>
      <DataProviderContextProvider provider={mockProvider}>
<<<<<<< HEAD
        <BrowserRouter basename="/care-commons">
          <Routes>
            <Route path="/" element={<LandingPage />} />

            {/* Desktop/Web Routes */}
            <Route path="/clients" element={<ClientDemographicsPage />} />
            <Route path="/care-plans" element={<CarePlansPage />} />
            <Route path="/tasks" element={<TaskManagementPage />} />
            <Route path="/caregivers" element={<CaregiverManagementPage />} />
            <Route path="/shifts" element={<ShiftMatchingPage />} />
            <Route path="/billing" element={<BillingPage />} />

            {/* Mobile Routes */}
            <Route path="/mobile" element={<MobileHomePage />} />
            <Route path="/mobile/visits" element={<MobileVisitsPage />} />
            <Route path="/mobile/tasks" element={<MobileTasksPage />} />
            <Route path="/mobile/profile" element={<MobileProfilePage />} />
            <Route path="/mobile/clients" element={<MobileClientsPage />} />
            <Route path="/mobile/care-plans" element={<MobileCarePlansPage />} />
          </Routes>
        </BrowserRouter>
        <Toaster position="top-right" />
=======
        <RoleProvider defaultRole="coordinator">
          <BrowserRouter basename="/care-commons">
            <Routes>
              <Route path="/" element={<LandingPage />} />
              <Route path="/dashboard" element={<DashboardPage />} />
              <Route path="/clients" element={<ClientDemographicsPage />} />
              <Route path="/care-plans" element={<CarePlansPage />} />
              <Route path="/tasks" element={<TaskManagementPage />} />
              <Route path="/caregivers" element={<CaregiverManagementPage />} />
              <Route path="/shifts" element={<ShiftMatchingPage />} />
              <Route path="/billing" element={<BillingPage />} />
            </Routes>
          </BrowserRouter>
          <Toaster position="top-right" />
        </RoleProvider>
>>>>>>> bbe199d5
      </DataProviderContextProvider>
    </QueryClientProvider>
  );
};<|MERGE_RESOLUTION|>--- conflicted
+++ resolved
@@ -43,46 +43,31 @@
   return (
     <QueryClientProvider client={queryClient}>
       <DataProviderContextProvider provider={mockProvider}>
-<<<<<<< HEAD
-        <BrowserRouter basename="/care-commons">
-          <Routes>
-            <Route path="/" element={<LandingPage />} />
-
-            {/* Desktop/Web Routes */}
-            <Route path="/clients" element={<ClientDemographicsPage />} />
-            <Route path="/care-plans" element={<CarePlansPage />} />
-            <Route path="/tasks" element={<TaskManagementPage />} />
-            <Route path="/caregivers" element={<CaregiverManagementPage />} />
-            <Route path="/shifts" element={<ShiftMatchingPage />} />
-            <Route path="/billing" element={<BillingPage />} />
-
-            {/* Mobile Routes */}
-            <Route path="/mobile" element={<MobileHomePage />} />
-            <Route path="/mobile/visits" element={<MobileVisitsPage />} />
-            <Route path="/mobile/tasks" element={<MobileTasksPage />} />
-            <Route path="/mobile/profile" element={<MobileProfilePage />} />
-            <Route path="/mobile/clients" element={<MobileClientsPage />} />
-            <Route path="/mobile/care-plans" element={<MobileCarePlansPage />} />
-          </Routes>
-        </BrowserRouter>
-        <Toaster position="top-right" />
-=======
         <RoleProvider defaultRole="coordinator">
           <BrowserRouter basename="/care-commons">
             <Routes>
               <Route path="/" element={<LandingPage />} />
               <Route path="/dashboard" element={<DashboardPage />} />
+
+              {/* Desktop/Web Routes */}
               <Route path="/clients" element={<ClientDemographicsPage />} />
               <Route path="/care-plans" element={<CarePlansPage />} />
               <Route path="/tasks" element={<TaskManagementPage />} />
               <Route path="/caregivers" element={<CaregiverManagementPage />} />
               <Route path="/shifts" element={<ShiftMatchingPage />} />
               <Route path="/billing" element={<BillingPage />} />
+
+              {/* Mobile Routes */}
+              <Route path="/mobile" element={<MobileHomePage />} />
+              <Route path="/mobile/visits" element={<MobileVisitsPage />} />
+              <Route path="/mobile/tasks" element={<MobileTasksPage />} />
+              <Route path="/mobile/profile" element={<MobileProfilePage />} />
+              <Route path="/mobile/clients" element={<MobileClientsPage />} />
+              <Route path="/mobile/care-plans" element={<MobileCarePlansPage />} />
             </Routes>
           </BrowserRouter>
           <Toaster position="top-right" />
         </RoleProvider>
->>>>>>> bbe199d5
       </DataProviderContextProvider>
     </QueryClientProvider>
   );
